program macrolysis

!! BRAD 2023-01-15: This code has been modified in the following ways:
!!                  - Data folder is relative to git repository root
!!                  - Data is stored in subfolders based on expCode
!!                  - Data file codes are now set globally from the (in/out)FileCode variables
!!                  - More console output during runs
!!                  - Parameters can be set from the command line
!!                  - "restricted move" is corrected
!!                  - "passerby molecule" is corrected
!!                  - Parameters have been moved to the top of the file
!!
!!                  - Macro-unbound molecules have their wait time set to their remaining unbinding time
!!                  - Verbose output option added
!!                  - Commented out unnecessary data variables
!!
!!                  - Moved degraded fiber check into molecule loop
!!                  - Removed "degrade" array and use "t_degrade" instead
!!                  - Read in "neighborc" array generated in Python
!!                  - Output fiber t_degrade changes instead of snapshots

!This code uses information from the microscale model about the fraction of times tPA is FORCED to unbind by plasmin. Here, every time tPA unbinds, we draw a random #. If the number is less than the fraction of time tPA is forced to unbind, then we "remove" that tPA molecule from the simulation (it is no longer allowed to bind, but it can still diffuse, since we imagine it's attached to a FDP). These molecules attached to FDPs can diffuse INTO the clot (we assume that because tPA was forced to unbind on the microscale, it's on a smaller FDP). tPA that is released by a degrading fiber on the macroscale we only allow to diffuse away from or ALONG the clot front (not into the clot), because we assume that the FDPs are too big to diffuse into the clot. This code runs the macroscale model in a clot with 72.7 nm diameter fibers and pore size. 1.0135 uM. FB conc. = 8.8 uM. THIS CODE ACCOUNTS FOR MICRO RUNS IN WHICH 50,000 OR 10,000 INDEPENDENT SIMULATIONS WERE DONE. CHANGE LINE 16 (nummicro=) to 500 or 100 depending on if 50,000 or 10,000 micro runs were completed. This code also computes mean first passage time
implicit none
character(15)   :: expCode
character(80)   :: inFileCode
character(80)   :: outFileCode
logical         :: verbose = .False.!.True. !


integer  :: N=93!93  !# of lattice nodes in one row in the horizontal direction
integer  :: F=121!121 !71 !81  !# of lattice nodes in one column in the vertical direction
integer  :: Ffree=29!29 !3 !13 !1st node in vertical direction containing fibers. so if Ffree=10, then rows 1-9
                               !have no fibers, there's one more row of fiber-free planar veritcal edges, and then
                               !the row starting with the Ffree-th (e.g. 10th) vertical node is a full row of fibers 
integer  :: stats= 10 !! BRAD 2023-01-04: 10
integer  :: M=43074 !total number of tPA molecules: 21588 is Colin's [tPA]=0.3 nM; 43074 is Colin's [tPA]=0.6 nM; 86148 is Colin's [tPA]=1.2 nM;
integer  :: tf=20*60 !! BRAD 2023-01-06: 20*60!15*60 !final time in sec

integer  :: nummicro=500 !if the number of microscale runs was 50,000, take nummicro=500; if it was 10,000, take nummicro=100
!!!CHANGES MADE FOR FORCED UNBINDING/DIFFUSION/REBINDING:
double precision :: kon = 0.1 !0.1 !tPA binding rate. units of inverse (micromolar*sec). MAKE SURE THIS MATCHES MICROSCALE RUN VALUE!!!!
double precision :: frac_forced =0.0852 !0.5143!0.0054!0.0852 !fraction of times tPA was forced to unbind in microscale model. MAKE SURE THIS MATCHES MICROSCALE RUN VALUE!!!!
double precision :: avgwait = 27.8 !2.78 !27.8 !measured in seconds, this is the average time a tPA molecule stays bound to fibrin. It's 1/koff. For now I'm using 27.8 to be 1/0.036, the value in the absence of PLG

double precision :: q=0.2d+00      !0.2             !q is the probability of moving. Make sure it is small enough that we've converged
double precision :: delx= 1.0135d-04 !10**(-4)             !pore size (distance between nodes), measured in centimeters
double precision :: Diff= 5.0d-07 !5*10**(-7)           !diffusion coefficient, measured in cm**2/s
!! BRAD 2023-01-08: Does this need to be a float, or can it be an integer?
!! BRITT:           Has been an integer for years and will probably stay that way
integer          :: bs = 427              !concentration of binding sites in micromolar
double precision :: dist=1.0862d+00 !microns because distance between nodes is 1.0135 micron and diameter of 1 fiber is 0.0727 micron

integer  :: seed=-2137354075


integer  :: num
integer  :: enoFB !the last edge number without fibrin
integer  :: backrow !defines the first fiber number in the back row of the clot. To calculate mean first passage time, I will record the first time that each tPA molecule diffuses to a fiber with edge number backrow or greater
double precision :: tstep  !4/6/11 CHANGED THIS TO (12*Diff) FROM (8*Diff). SEE WRITTEN NOTES 4/6/11 FOR WHY
double precision :: num_t            !number of timesteps


integer  :: i, istat
integer  :: j, ij, newindex
integer  :: k
integer  :: ii 
integer  :: Nsave, Ninteger, nplt, cNsave
integer(8)  :: count
integer  :: countij, count2, countc, countcolr4 
integer  :: count66 
integer  :: Ntot2
integer  :: colr2, colr4 
integer  :: z
integer  :: numPLi
double precision     :: t

double precision     :: t_bind
double precision     :: percent2, percent4
double precision     :: rmicro, ttPA
double precision     :: r, r1, r3, r2, r4, r5


character(80) :: filetype,formatted
character(80) :: filename1
character(80) :: filename2
character(90) :: filename3
character(95) :: filename4
character(80) :: filename6


!integer*1, dimension(:, :), allocatable  :: closeneigh
integer, dimension(:,:), allocatable    :: endpts
integer, dimension(:,:), allocatable    :: neighborc
!integer, dimension(:,:), allocatable    :: new_neighborc
integer, dimension(8)      :: temp_neighborc
integer, dimension(:,:), allocatable   :: V
!double precision, dimension(:), allocatable      :: init_state
!double precision, dimension(2)         :: p
!double precision, dimension(2)         :: pfit
double precision, dimension(101)       :: CDFtPA, CDFlys
double precision, dimension(101)       :: tsec1, tseclys
!double precision, dimension(:), allocatable      :: degrade
double precision, dimension(:), allocatable     :: t_degrade
double precision, dimension(:), allocatable        :: t_leave
double precision, dimension(:), allocatable        :: t_wait
double precision, dimension(:), allocatable        :: bind
integer, dimension(:), allocatable             :: Nsavevect 
integer                              :: name1, name2

logical       :: isBinary = .True.      ! flag for binary output
integer       :: degunit = 20
integer       :: Vunit = 21
integer       :: V2unit = 22
integer       :: Nunit = 23
integer       :: tunit = 24
!character(80) :: degfile       ! degradation vector
character(80) :: Vfile
character(80) :: V2file
character(80) :: Nfile
character(80) :: tfile

!stuff for the random # generator. I need to use the file kiss.o when I compile in order for this to work, and kiss.o
!is obtained by compiling the file kiss.c by doing "cc -c kiss.c".
integer :: kiss32, mscw, state(4), old_state(4), ui
double precision :: uf, urcw1
external :: mscw, kiss32, urcw1

double precision, dimension(:), allocatable         :: rvect
!double precision, dimension(:,:), allocatable :: degnext
!integer, dimension(:,:), allocatable :: Vedgenext
!integer, dimension(:,:), allocatable :: Vboundnext
!integer, dimension(:), allocatable  :: ind
!double precision, dimension(:), allocatable  :: place
!double precision, dimension(:), allocatable  :: degold
!double precision, dimension(:), allocatable :: tsave
!integer  :: zero1
!integer, dimension(:,:), allocatable  :: front
!integer, dimension(:), allocatable  :: firstdeg
!integer, dimension(:), allocatable  :: deglast
!integer, dimension(:,:), allocatable  :: lastmove
!integer  :: fdeg
!integer  :: first0
!integer, dimension(:,:), allocatable  :: move
!integer  :: temp
!integer  :: lasti
!integer, dimension(:,:), allocatable  :: plotstuff, totmove,time2plot
!double precision, dimension(:,:), allocatable  :: plotstuff2
!integer       :: moveunit = 25
!integer       :: lastmoveunit = 26
!integer       :: plotunit = 27
!integer       :: degnextunit = 28
!integer       :: Venextunit = 29
!integer       :: Vbdnextunit = 30
integer       :: mfptunit = 42
!character(80) :: movefile
!character(80) :: lastmovefile
!character(80) :: plotfile
!character(80) :: degnextfile
!character(80) :: Venextfile
!character(80) :: Vbdnextfile
character(80) :: mfptfile

!integer, dimension(:), allocatable  :: intact2
integer  :: countintact2, lenintact2, counth, countv, countpv
integer(8) :: countmacrounbd, countmicrounbd
!integer  :: jj, iplt, yplace, x2, xplace, y1, y2, yvplace, xvplace, imod
!integer  :: jplt, kplt, kjplt, vertplace, Vyvert, Vy1, xVedgeplace, Vedgeplace, Vx 
!integer, dimension(:,:), allocatable  :: X1plot, Y1plot
!integer, dimension(:,:), allocatable  :: X2plot, Y2plot
!integer, dimension(:), allocatable  :: Xvplot, Yvplot
!double precision, dimension(:,:), allocatable  :: bdtPA, freetPA
double precision, dimension(:,:), allocatable :: lysismat !(100,100) if only did 10,000 micro runs, (500,100) if did 50,000
integer, dimension(100)  :: lenlysismat
integer  :: r400
!integer  :: x1unit = 31
!integer  :: x2unit = 32
!integer  :: y1unit = 33
!integer  :: y2unit = 34
!integer  :: xvunit = 35
!integer  :: yvunit = 36
!integer  :: tPAbdunit = 37
!integer  :: tPAfreeunit = 38
!integer  :: cbindunit = 39
!integer  :: cindunit = 40
!integer  :: bind1unit = 41
!character(80)  :: x1file
!character(80)  :: x2file
!character(80)  :: y1file
!character(80)  :: y2file
!character(80)  :: xvfile
!character(80)  :: yvfile
!character(80)  :: tPAbdfile
!character(80)  :: tPAfreefile
!character(80)  :: cbindfile
!character(80)  :: cindfile
!character(80)  :: bind1file
!integer :: countbind, countindep
!integer, dimension(:,:), allocatable  :: countbindV, countindepV, bind1V
!integer, dimension(:), allocatable :: bind1
integer, dimension(:), allocatable :: forcedunbdbydeg
double precision, dimension(:), allocatable :: mfpt !vector I'll use to save the first passage times of each tPA molecule
integer, dimension(:), allocatable :: yesfpt !vector of 1's and 0's to let me know if the particular tPA molecule has already hit the back edge of the clot or not

!! BRAD 2023-01-06:
integer(8) :: total_regular_moves
integer(8) :: total_restricted_moves
integer(8) :: total_binds
integer :: degraded_fibers
integer :: reached_back_row
real :: time_begin, time_end
real :: rounded_time
real :: degraded_percent
real :: reached_back_row_percent
double precision :: last_degrade_time
!real :: temp_len_lysis_mat
integer :: save_interval = 10

!integer :: t_degrade_unit = 102
integer :: m_location_unit = 103
integer :: m_bound_unit = 104
integer :: m_bind_time_unit = 105
integer :: f_deg_list_unit = 106

!! BRAD 2023-12-04:
!!      Format: simulation time (t), molecule index (j), new status (m_stat), molecule location (V(1,j))
!!      m_stat = {
!!          0 : unbound (V(2,j)==0 & t_wait(j)==0)
!!          1 : bound to undegraded fiber (V(2,j)==1)
!!          2 : bound to degraded fiber aka macro-unbound (V(2,j)==0 & 0 < t_wait < t & forcedunbdbydeg(j)==1)
!!          3 : bound to fiber degradation product aka micro-unbound (V(2,j)==0 & 0 < t_wait < t & forcedunbdbydeg(j)==0)
!!      }
<<<<<<< HEAD
character(30) :: m_bind_time_format = '(f0.9, a, i0, a, i0, a, i0)'

!! BRAD 2024-02-02:
!!      Format: simulation time (t), fiber index (j), new degrade time (t_degrade)
character(30) :: f_deg_list_format = '(f0.9, a, i0, a, f0.9)'
=======
character(30) :: m_bind_time_format = '(f0.15, a, i0, a, i0, a, i0)'

!! BRAD 2024-02-02:
!!      Format: simulation time (t), fiber index (j), new degrade time (t_degrade)
character(30) :: f_deg_list_format = '(f0.15, a, i0, a, f0.15)'
>>>>>>> cf6e0254


!! BRAD 2023-02-02

logical :: all_fibers_degraded
logical :: most_molecules_passed

integer :: cmd_count, param_i, param_len, param_val_len, cmd_status, io_status
character(80) :: param, param_value

cmd_count = command_argument_count ()
write (*,*) 'number of command arguments = ', cmd_count

param_i = 0
do while (param_i<cmd_count)
    param_i = param_i+1
    call get_command_argument (param_i, param, param_len, cmd_status)
    if (cmd_status .ne. 0) then
        write (*,*) ' get_command_argument failed: status = ', cmd_status, ' arg = ', param_i
        stop
    end if
    write (*,*) 'command arg ', param_i, ' = ', param (1:param_len)
    param_i = param_i+1
    call get_command_argument (param_i, param_value, param_val_len, cmd_status)
    if (cmd_status .ne. 0) then
        write (*,*) ' get_command_argument failed: status = ', cmd_status, ' arg = ', param_i
        stop
    end if
    write (*,*) 'command arg ', param_i, ' = ', param_value (1:param_val_len)
    select case (param(3:param_len))
        case('expCode')
            expCode = param_value (1:param_val_len)
            write (*,*) 'Setting expCode = ', expCode
        case ('inFileCode')
            inFileCode = param_value (1:param_val_len)
            write (*,*) 'Setting inFileCode = ', inFileCode
        case ('outFileCode')
            outFileCode = param_value (1:param_val_len)
            write (*,*) 'Setting outFileCode = ', outFileCode
        case ('N')
            read(param_value,*,iostat=io_status)  N
            if (io_status .ne. 0) then
                write (*,*) 'String conversion error'
                stop
            end if
            write (*,*) 'Setting N = ', N
        case ('F')
            read(param_value,*,iostat=io_status)  F
            if (io_status .ne. 0) then
                write (*,*) 'String conversion error'
                stop
            end if
            write (*,*) 'Setting F = ', F
        case ('Ffree')
            read(param_value,*,iostat=io_status)  Ffree
            if (io_status .ne. 0) then
                write (*,*) 'String conversion error'
                stop
            end if
            write (*,*) 'Setting Ffree = ', Ffree
        case ('stats')
            read(param_value,*,iostat=io_status)  stats
            if (io_status .ne. 0) then
                write (*,*) 'String conversion error'
                stop
            end if
            write (*,*) 'Setting stats = ', stats
        case ('M')
            read(param_value,*,iostat=io_status)  M
            if (io_status .ne. 0) then
                write (*,*) 'String conversion error'
                stop
            end if
            write (*,*) 'Setting M = ', M
        case ('tf')
            read(param_value,*,iostat=io_status)  tf
            if (io_status .ne. 0) then
                write (*,*) 'String conversion error'
                stop
            end if
            write (*,*) 'Setting tf = ', tf
        case ('nummicro')
            read(param_value,*,iostat=io_status)  nummicro
            if (io_status .ne. 0) then
                write (*,*) 'String conversion error'
                stop
            end if
            write (*,*) 'Setting nummicro = ', nummicro
        case ('kon')
            read(param_value,*,iostat=io_status)  kon
            if (io_status .ne. 0) then
                write (*,*) 'String conversion error'
                stop
            end if
            write (*,*) 'Setting kon = ', kon
        case ('frac_forced')
            read(param_value,*,iostat=io_status)  frac_forced
            if (io_status .ne. 0) then
                write (*,*) 'String conversion error'
                stop
            end if
            write (*,*) 'Setting frac_forced = ', frac_forced
        case ('avgwait')
            read(param_value,*,iostat=io_status)  avgwait
            if (io_status .ne. 0) then
                write (*,*) 'String conversion error'
                stop
            end if
            write (*,*) 'Setting avgwait = ', avgwait
        case ('q')
            read(param_value,*,iostat=io_status)  q
            if (io_status .ne. 0) then
                write (*,*) 'String conversion error'
                stop
            end if
            write (*,*) 'Setting q = ', q
        case ('delx')
            read(param_value,*,iostat=io_status)  delx
            if (io_status .ne. 0) then
                write (*,*) 'String conversion error'
                stop
            end if
            write (*,*) 'Setting delx = ', delx
        case ('Diff')
            read(param_value,*,iostat=io_status)  Diff
            if (io_status .ne. 0) then
                write (*,*) 'String conversion error'
                stop
            end if
            write (*,*) 'Setting Diff = ', Diff
        case ('bs')
            read(param_value,*,iostat=io_status)  bs
            if (io_status .ne. 0) then
                write (*,*) 'String conversion error'
                stop
            end if
            write (*,*) 'Setting bs = ', bs
        case ('dist')
            read(param_value,*,iostat=io_status)  dist
            if (io_status .ne. 0) then
                write (*,*) 'String conversion error'
                stop
            end if
            write (*,*) 'Setting dist = ', dist
        case ('seed')
            read(param_value,*,iostat=io_status)  seed
            if (io_status .ne. 0) then
                write (*,*) 'String conversion error'
                stop
            end if
            write (*,*) 'Setting seed = ', seed
        case ('save_interval')
            read(param_value,*,iostat=io_status)  save_interval
            if (io_status .ne. 0) then
                write (*,*) 'String conversion error'
                stop
            end if
            write (*,*) 'Setting save_interval = ', save_interval
        case default
            write (*,*) 'Unrecognized parameter'
            stop
    end select
end do

write (*,*) 'command line processed'


num=(2*N-1)*F+N*(F-1)
enoFB=(3*N-1)*(Ffree-1) !the last edge number without fibrin
backrow=num-(2*N-1)+1 !defines the first fiber number in the back row of the clot. To calculate mean first passage time, I will record the first time that each tPA molecule diffuses to a fiber with edge number backrow or greater
tstep=q*delx**2/(12*Diff)  !4/6/11 CHANGED THIS TO (12*Diff) FROM (8*Diff). SEE WRITTEN NOTES 4/6/11 FOR WHY
num_t=tf/tstep            !number of timesteps

!allocate (closeneigh(num,num))
allocate (endpts(2,num))
allocate (neighborc(8,num))
!allocate (new_neighborc(8,num))
allocate (V(2,M))
!allocate (init_state(enoFB))
!allocate (degrade(num))
allocate (t_degrade(num))
allocate (t_leave(M))
allocate (t_wait(M))
allocate (bind(M))
allocate (Nsavevect(stats))
allocate (rvect(M))
!allocate (degnext(tf+1,num))
!allocate (Vedgenext(tf+1,M))
!allocate (Vboundnext(tf+1,M))
!allocate (ind(F-1))
!allocate (place(F-1))
!allocate (degold(num))
!allocate (tsave(tf+1))
!allocate (front(tf,N))
!allocate (firstdeg(N))
!allocate (deglast(N))
!allocate (lastmove(N,stats))
!allocate (move(N,N))
!allocate (plotstuff(N,N), totmove(N,N),time2plot(N,N))
!allocate (plotstuff2(N,N))
!allocate (intact2(num))
!allocate (X1plot(2,F*(N-1)), Y1plot(2,F*(N-1)))
!allocate (X2plot(2,N*(F-1)), Y2plot(2,N*(F-1)))
!allocate (Xvplot(N*F), Yvplot(N*F))
!allocate (bdtPA(2,M), freetPA(2,M))
allocate (lysismat(nummicro,100))!(100,100) if only did 10,000 micro runs, (500,100) if did 50,000
!allocate (countbindV(stats,tf), countindepV(stats,tf), bind1V(stats,tf))
!allocate (bind1(num))
allocate (forcedunbdbydeg(M))
allocate (mfpt(M)) !vector I'll use to save the first passage times of each tPA molecule
allocate (yesfpt(M))  !vector of 1's and 0's to let me know if the particular tPA molecule has already hit the back edge of the clot or not


!! BRAD END


if( isBinary ) then
    !filetype = 'unformatted' !if you compile with gfortran or f95
    filetype = 'binary'      !if you compile with ifort
else
    filetype = 'formatted'
end if
write(*,*)' filetype=',filetype


write(*,*)' N=',N
write(*,*)' F=',F
write(*,*)' Ffree=',Ffree
write(*,*)' num=',num
write(*,*)' M=',M
write(*,*)' obtained using code macro_diffuse_into_and_along__internal.f90 on data ',expCode
!write(*,*)'fraction of time tPA is forced to unbind',frac_forced

! Initialize the Random Number Generator

    ui = kiss32()
    uf = urcw1()

!! BRAD 2023-01-26:
    if (seed == 0) seed = mscw()
    !seed= 1884637428
    !seed = -2137354075
    !seed = 5784279
    write(*,*)' seed=',seed

    state(1) = 129281
    state(2) = 362436069
    state(3) = 123456789
    state(4) = seed
    call set_kiss32(state)

    call get_kiss32(state)

! neighborc is a num x 8 array
! neighborc(i, k) = j where fiber j is the kth neighbor of fiber i
! Note that fibers may occur more than once in a row due to boundary conditions
! which are reflecting (x- and y-directions) and periodic (z-direction)
!
! closeneigh is a num x num array
! closeneigh(i, j) = n where n is the number of times fiber j occurs in row i of neighborc
! closeneigh(i, j) = 0 if a molecule on fiber i cannot move to fiber j in one time-step
! closeneigh(i, j) > 0 if a molecule on fiber i can move to fiber j in one time-step

!closeneigh=0
!neighborc=0

!the corner vertical (3-D) edges
!    closeneigh(1,2) = 4
!    closeneigh(1,2*N) = 4

!    closeneigh(2*N-1,2*N-1-1) = 4
!    closeneigh(2*N-1,2*N-1+N) = 4

!    closeneigh((3*N-1)*(F-1)+1,(3*N-1)*(F-1)+1+1) = 4
!    closeneigh((3*N-1)*(F-1)+1,(3*N-1)*(F-1)+1-N) = 4

!    closeneigh((3*N-1)*(F-1)+1+2*(N-1),(3*N-1)*(F-1)+1+2*(N-1)-1) = 4
!    closeneigh((3*N-1)*(F-1)+1+2*(N-1),(3*N-1)*(F-1)+1+2*(N-1)-(2*N-1)) = 4

!the bottom and top left-most and right-most horizontal edges
!    closeneigh(2,2*N) = 2
!    closeneigh(2,2*N+1) = 2
!    closeneigh(2,1) = 2
!    closeneigh(2,3) = 2

!    closeneigh(2*N-2,2*N-1) = 2
!    closeneigh(2*N-2,2*N-3) = 2
!    closeneigh(2*N-2,2*N-2+N) = 2
!    closeneigh(2*N-2,2*N-2+N+1) = 2

!    closeneigh((3*N-1)*(F-1)+2,(3*N-1)*(F-1)+2-1) = 2
!    closeneigh((3*N-1)*(F-1)+2,(3*N-1)*(F-1)+2+1) = 2
!    closeneigh((3*N-1)*(F-1)+2,(3*N-1)*(F-1)+2-N) = 2
!    closeneigh((3*N-1)*(F-1)+2,(3*N-1)*(F-1)+2-(N+1)) = 2

!    closeneigh((3*N-1)*(F-1)+2+2*(N-2),(3*N-1)*(F-1)+2+2*(N-2)+1) = 2
!    closeneigh((3*N-1)*(F-1)+2+2*(N-2),(3*N-1)*(F-1)+2+2*(N-2)-1) = 2
!    closeneigh((3*N-1)*(F-1)+2+2*(N-2),(3*N-1)*(F-1)+2+2*(N-2)-(2*N-1)) = 2
!    closeneigh((3*N-1)*(F-1)+2+2*(N-2),(3*N-1)*(F-1)+2+2*(N-2)-(2*N-2)) = 2

!right and left bottom-most and top-most vertical planar edges
!    closeneigh(2*N,1) = 2
!    closeneigh(2*N,2*N+N) = 2
!    closeneigh(2*N,2) = 2
!    closeneigh(2*N,2*N+N+1) = 2

!    closeneigh(2*N+N-1,2*N+N-1-N) = 2
!    closeneigh(2*N+N-1,2*N+N-1+2*N-1) = 2
!    closeneigh(2*N+N-1,2*N+N-1-(N+1)) = 2
!    closeneigh(2*N+N-1,2*N+N-1+N+(N-2)) = 2

!    closeneigh((3*N-1)*(F-2)+2*N,(3*N-1)*(F-2)+2*N+N) = 2
!    closeneigh((3*N-1)*(F-2)+2*N,(3*N-1)*(F-2)+2*N-(2*N-1)) = 2
!    closeneigh((3*N-1)*(F-2)+2*N,(3*N-1)*(F-2)+2*N+N+1) = 2
!    closeneigh((3*N-1)*(F-2)+2*N,(3*N-1)*(F-2)+2*N-(2*N-1)+1) = 2

!    closeneigh((3*N-1)*(F-2)+2*N+(N-1),(3*N-1)*(F-2)+2*N+(N-1)+(2*N-1)) = 2
!    closeneigh((3*N-1)*(F-2)+2*N+(N-1),(3*N-1)*(F-2)+2*N+(N-1)-N) = 2
!    closeneigh((3*N-1)*(F-2)+2*N+(N-1),(3*N-1)*(F-2)+2*N+(N-1)+(2*N-1)-1) = 2
!    closeneigh((3*N-1)*(F-2)+2*N+(N-1),(3*N-1)*(F-2)+2*N+(N-1)-N-1) = 2

!the bottom and top rows of vertical edges on the lattice (not including
!the left-most and right-most edges)
!    do j=2,N-1
!        closeneigh(1+2*(j-1),1+2*(j-1)-1) = 2
!        closeneigh(1+2*(j-1),1+2*(j-1)+1) = 2
!        closeneigh(1+2*(j-1),2*N-1+j) = 4

!        closeneigh(1+2*(j-1)+(3*N-1)*(F-1),1+2*(j-1)+(3*N-1)*(F-1)-1) = 2
!        closeneigh(1+2*(j-1)+(3*N-1)*(F-1),1+2*(j-1)+(3*N-1)*(F-1)+1) = 2
!        closeneigh(1+2*(j-1)+(3*N-1)*(F-1),(3*N-1)*(F-2)+2*N+(j-1)) = 4

!    enddo

!the left and right columns of vertical edges (not including the top-most
! and bottom-most edges)
!    do i=2,F-1
!        closeneigh((3*N-1)*(i-1)+1,(3*N-1)*(i-1)+1-N) = 2
!        closeneigh((3*N-1)*(i-1)+1,(3*N-1)*(i-1)+1+(2*N-1)) = 2
!        closeneigh((3*N-1)*(i-1)+1,(3*N-1)*(i-1)+1+1) = 4

!        closeneigh((3*N-1)*(i-1)+1+2*(N-1),(3*N-1)*(i-1)+1+2*(N-1)-(2*N-1)) = 2
!        closeneigh((3*N-1)*(i-1)+1+2*(N-1),(3*N-1)*(i-1)+1+2*(N-1)+N) = 2
!        closeneigh((3*N-1)*(i-1)+1+2*(N-1),(3*N-1)*(i-1)+1+2*(N-1)-1) = 4
!    enddo


!the bottom and top rows of horizontal edges on the lattice (not including
!the left-most and right-most edges)
!    do j=2,N-2
!        closeneigh(2+(j-1)*2,2+(j-1)*2-1) = 2
!        closeneigh(2+(j-1)*2,2+(j-1)*2+1) = 2
!        closeneigh(2+(j-1)*2,2*N-1+j) = 2
!        closeneigh(2+(j-1)*2,2*N-1+j+1) = 2

!        closeneigh(2+(j-1)*2+(3*N-1)*(F-1),2+(j-1)*2+(3*N-1)*(F-1)-1) = 2
!        closeneigh(2+(j-1)*2+(3*N-1)*(F-1),2+(j-1)*2+(3*N-1)*(F-1)+1) = 2
!        closeneigh(2+(j-1)*2+(3*N-1)*(F-1),(3*N-1)*(F-2)+2*N+j-1) = 2
!        closeneigh(2+(j-1)*2+(3*N-1)*(F-1),(3*N-1)*(F-2)+2*N+j) = 2
!    enddo
    
!the left and right columns of vertical planar edges on the lattice (not including
!the top-most and bottom-most edges)
!    do i=2,F-2
!        closeneigh(2*N+(i-1)*(3*N-1),2*N+(i-1)*(3*N-1)+N) = 2
!        closeneigh(2*N+(i-1)*(3*N-1),2*N+(i-1)*(3*N-1)-(2*N-1)) = 2
!        closeneigh(2*N+(i-1)*(3*N-1),2*N+(i-1)*(3*N-1)+N+1) = 2
!        closeneigh(2*N+(i-1)*(3*N-1),2*N+(i-1)*(3*N-1)-(2*N-1)+1) = 2

!        closeneigh(3*N-1+(i-1)*(3*N-1),3*N-1+(i-1)*(3*N-1)-N) = 2
!        closeneigh(3*N-1+(i-1)*(3*N-1),3*N-1+(i-1)*(3*N-1)+(2*N-1)) = 2
!        closeneigh(3*N-1+(i-1)*(3*N-1),3*N-1+(i-1)*(3*N-1)-N-1) = 2
!        closeneigh(3*N-1+(i-1)*(3*N-1),3*N-1+(i-1)*(3*N-1)+(2*N-1)-1) = 2
!    enddo


!finally, do all the remaining edges (i.e. the edges that do not have ghost points on the boundary):

!    do j=2,N
!        do i=2,F-1
            !horizontal egdes

!            closeneigh(2+(j-2)*2+(i-1)*(3*N-1),2+(j-2)*2+(i-1)*(3*N-1)+1) = 2
!            closeneigh(2+(j-2)*2+(i-1)*(3*N-1),2+(j-2)*2+(i-1)*(3*N-1)-1) = 2
!            closeneigh(2+(j-2)*2+(i-1)*(3*N-1),2+(j-2)*2+(i-1)*(3*N-1)-(2*N-1)+N-j) = 1
!            closeneigh(2+(j-2)*2+(i-1)*(3*N-1),2+(j-2)*2+(i-1)*(3*N-1)-(2*N-1)+N-j+1) = 1
!            closeneigh(2+(j-2)*2+(i-1)*(3*N-1),(3*N-1)*(i-1)+2*N+(j-1)-1) = 1
!            closeneigh(2+(j-2)*2+(i-1)*(3*N-1),(3*N-1)*(i-1)+2*N+(j-1)) = 1
!        enddo
!    enddo

!    do i=1,F-1
!        do j=2,N-1
            !vertical planar edges

!            closeneigh(2*N+(j-1)+(i-1)*(3*N-1),(i-1)*(3*N-1)+2*(j-1)) = 1
!            closeneigh(2*N+(j-1)+(i-1)*(3*N-1),(i-1)*(3*N-1)+2*j) = 1
!            closeneigh(2*N+(j-1)+(i-1)*(3*N-1),(i-1)*(3*N-1)+2*(j-1)+(3*N-1)) = 1
!            closeneigh(2*N+(j-1)+(i-1)*(3*N-1),(i-1)*(3*N-1)+2*j+(3*N-1)) = 1
!            closeneigh(2*N+(j-1)+(i-1)*(3*N-1),2*N+(j-1)+(i-1)*(3*N-1)-(2*N-1)+(j-1)) = 2
!            closeneigh(2*N+(j-1)+(i-1)*(3*N-1),2*N+(j-1)+(i-1)*(3*N-1)-(2*N-1)+(j-1)+(3*N-1)) = 2

!        enddo
!    enddo

!    do i=2,F-1
!        do j=2,N-1
            !vertical edges

!            closeneigh(1+(j-1)*2+(i-1)*(3*N-1),1+(j-1)*2+(i-1)*(3*N-1)+1) = 2
!            closeneigh(1+(j-1)*2+(i-1)*(3*N-1),1+(j-1)*2+(i-1)*(3*N-1)-1) = 2
!            closeneigh(1+(j-1)*2+(i-1)*(3*N-1),2*N+(j-2)+(i-2)*(3*N-1)+1) = 2
!            closeneigh(1+(j-1)*2+(i-1)*(3*N-1),2*N+(j-2)+(i-2)*(3*N-1)+1+(3*N-1)) = 2

!        enddo
!    enddo

!!Create a 8 x num matrix of neighboring edges. Column number corresponds to edge number, and the row entries represent 
!!neighboring edges

!! BRAD 2023-04-23:

open(106,file=ADJUSTL('data/' // expCode // '/neighbors.dat'))
do j=1,num
    do countc=1,8
        read(106,*)neighborc(countc,j)
    end do
end do
close(106)
write(*,*)'read neighbors.dat'

!    do j=1,num
!        countc=0
!        do i=1,num
!            if(closeneigh(j,i)==1) then
!                countc=countc+1
!                neighborc(countc,j)=i
!            elseif(closeneigh(j,i)==2) then
!                countc=countc+1
!                neighborc(countc,j)=i
!                countc=countc+1
!                neighborc(countc,j)=i
!            elseif(closeneigh(j,i)==4) then
!                countc=countc+1
!                neighborc(countc,j)=i
!                countc=countc+1
!                neighborc(countc,j)=i
!                countc=countc+1
!                neighborc(countc,j)=i
!                countc=countc+1
!                neighborc(countc,j)=i
!            end if
!        enddo
!        do countc=1,8
!            if (neighborc(countc,j).ne.new_neighborc(countc,j)) then
!                write (*,*)'NEIGHBOR ERROR: ',neighborc(countc,j),new_neighborc(countc,j)
!            end if
!        end do
!    enddo

!write(*,*)'neighborc=',neighborc
!DEALLOCATE(closeneigh)



! read in the data from the micro model, which we obtained from /micro.f90
! READ IN VECTORS FROM MATLAB 



    open(200,file=ADJUSTL('data/' // expCode // '/tPAleave' // inFileCode))
    do i=1,101
        read(200,*)CDFtPA(i)
    end do
    close(200)
    write(*,*)'read tPAleave.dat'

    open(300,file=ADJUSTL('data/' // expCode // '/tsectPA' // inFileCode))
    do i=1,101
        read(300,*)tsec1(i)
    end do
    close(300)
    write(*,*)'read tsectPA.dat'



!lysismat_PLG2_tPA01_Q2.dat is a matrix with column corresponding to bin number (1-100) and with entries
!equal to the lysis times obtained in that bin. an entry of 6000 means lysis didn't happen.
!lysismat(:,1)=the first column, i.e. the lysis times for the first 100 (or 500 if we did 50,000 micro runs) tPA leaving times
    OPEN(unit=201,FILE=ADJUSTL('data/' // expCode // '/lysismat' // inFileCode))
    do i=1,nummicro  !100 if only did 10,000 micro runs, 500 if did 50,000
       READ(201,*)(lysismat(i,ii),ii=1,100)
    enddo
    close(201)

!lenlysisvect_PLG2_tPA01_Q2.dat saves the first row entry in each column of lysismat_PLG2_tPA01_Q2.dat that lysis
!did not occur, i.e. the first entry there's a 6000
    OPEN(unit=202,FILE=ADJUSTL('data/' // expCode // '/lenlysisvect' // inFileCode))
    do i=1,100
        READ(202,*)lenlysismat(i)
    end do
    close(202)


!    lastmove=0

!The edges that don't contain fibrin are those with edge number <= to enoFB
!enoFB=(3*N-1)*(Ffree-1)

    write(*,*)'enoFB=',enoFB

        !!!!!COMMENTED OUT BELOW ON 5/16/16 BECAUSE I DON'T USE THIS DATA IN ANY POST-PROCESSING
        !write(degnextfile,'(57a)') 'degnext_tPA425_PLG2_tPA01_into_and_along_Q2.dat'
        !write(Venextfile,'(59a)') 'Vedgenext_tPA425_PLG2_tPA01_into_and_along_Q2.dat'
        !write(Vbdnextfile,'(57a)') 'Vbdnext_tPA425_PLG2_tPA01_into_and_along_Q2.dat'
        !write(cbindfile,'(57a)') 'numbind_tPA425_PLG2_tPA01_into_and_along_Q2.dat'
        !write(cindfile,'(57a)') 'numindbind_tPA425_PLG2_tPA01_into_and_along_Q2.dat'
        !write(bind1file,'(57a)') 'bind_tPA425_PLG2_tPA01_into_and_along_Q2.dat'
!        open(degunit,file=ADJUSTL('data/' // expCode // '/deg' // outFileCode),form=filetype)
        open(Nunit,file=ADJUSTL('data/' // expCode // '/Nsave' // outFileCode),form=filetype)
        open(tunit,file=ADJUSTL('data/' // expCode // '/tsave' // outFileCode),form=filetype)
!        open(moveunit,file=ADJUSTL('data/' // expCode // '/move' // outFileCode),form=filetype)
!        open(lastmoveunit,file=ADJUSTL('data/' // expCode // '/lastmove' // outFileCode),form=filetype)
!        open(plotunit,file=ADJUSTL('data/' // expCode // '/plot' // outFileCode),form=filetype)
        open(mfptunit,file=ADJUSTL('data/' // expCode // '/mfpt' // outFileCode),form=filetype)

!! BRAD 2023-01-21:
        !open(t_degrade_unit,file=ADJUSTL('data/' // expCode // '/f_deg_time' // outFileCode),form=filetype)
        open(m_location_unit,file=ADJUSTL('data/' // expCode // '/m_loc' // outFileCode),form=filetype)
        open(m_bound_unit,file=ADJUSTL('data/' // expCode // '/m_bound' // outFileCode),form=filetype)
        
!! BRAD 2023-06-09:
        open(m_bind_time_unit,file=ADJUSTL('data/' // expCode // '/m_bind_t' // outFileCode),form='formatted')

!! BRAD 2024-02-02:
        open(f_deg_list_unit,file=ADJUSTL('data/' // expCode // '/f_deg_list' // outFileCode),form='formatted')


        !!!!!COMMENTED OUT BELOW ON 5/16/16 BECAUSE I DON'T USE THIS DATA IN ANY POST-PROCESSING
        !open(degnextunit,file=degnextfile,form=filetype)
        !open(Venextunit,file=Venextfile,form=filetype)
        !open(Vbdnextunit,file=Vbdnextfile,form=filetype)
        !open(cbindunit,file=cbindfile,form=filetype)
        !open(cindunit,file=cindfile,form=filetype)
        !open(bind1unit,file=bind1file,form=filetype)

!initialize variables for MFPT calculation out here b/c we only do this on the first run
!    yesfpt=0 !initialize yesfpt to 0, and change individual entries to 1's when that tPA molecule hits the back row of the clot
!    mfpt=0

!!!!!! DO "STATS" RUNS OF THE MACRO MODEL
    do istat=1,stats

        write(*,*)' run number=',istat

        count=0
        t=0
        count2=0
        countcolr4=0
        count66=0
!        countbind=0
!        countindep=0
        Nsave=0
        cNsave=0
!        bind1=0
        countmacrounbd=0
        countmicrounbd=0

!! BRAD 2023-01-04:
        total_binds = 0
        total_regular_moves = 0
        total_restricted_moves = 0
        degraded_fibers = 0
        reached_back_row = 0
        last_degrade_time = 0
        yesfpt=0 !initialize yesfpt to 0, and change individual entries to 1's when that tPA molecule hits the back row of the clot
        mfpt=0
        all_fibers_degraded = .False.
        most_molecules_passed = .False.

!Initialize vectors to 0
!! BRAD 2023-04-20
!            degrade  =0.0d+00         !vector of degradation state of each edge. 0=not degraded, -t=degraded at time t
            t_degrade=9.9d+100         !vector of the degradation times of each edge
            t_leave  =0.0d+00         !vector of the tPA leaving times for each molecule
            t_wait   =0.0d+00          !vector of the tPA waiting times for each molecule
!            degnext  =0
!            Vedgenext = 0
!            Vboundnext = 0
!            totmove = 0
!            time2plot = 0
            bind = 0.0d+00             !vector of the binding times for each tPA

!! BRITT/BRAD 2023-01-12: Fixed macro unbind issue
            forcedunbdbydeg=0
            
!! BRAD 2023-04-20
            t_degrade(1:enoFB) = 0  !set the undegradable fibers' degradation status to -1


        write(*,*)' q=',q
        write(*,*)' delx=',delx
        write(*,*)' tstep=',tstep
        write(*,*)' tf=',tf
        write(*,*)' num_t=', num_t
        write(*,*)' kon=',kon
        write(*,*)' bs=',bs
        write(*,*)' avgwait=',avgwait
        write(*,*)' frac_forced=',frac_forced


        !Initial distribution and boundedness of tPA molecules

        !V is matrix of edge loaction and state of boundedness for each tPA. first column is edge
        !molecule is on, second column is 0 if unbound, 1 if bound. start with all molecules unbound

        do i=1,M
            V(2,i)=0
        enddo

!        do ii=1,enoFB
!            init_state(ii) = dble(ii) / dble(enoFB) !make a vector that's the length of one row of lattice and scale so
!                                                               !that prob. of being on any edge is equal
!        enddo

        call vurcw1(rvect,M)
        
        !use the random numbers to decide where we start the tPAs
        
!! BRAD 2023-04-13: Switching molecule starting locations to fiber edges
!            V(1,:) = enoFB + CEILING(rvect * (num - enoFB))
!! BRAD 2023-07-14: External molecule start
            V(1,:) = CEILING(rvect * enoFB)
!        do i=1,M
!            if (0.le.rvect(i).and.rvect(i).le.init_state(1)) V(1,i)=1 !init_entry(i)=1
!            do j=1,enoFB
!                if (init_state(j).lt.rvect(i).and.rvect(i).le.init_state(j+1)) then
                    !init_entry(i)=j+1
!                    V(1,i)=j+1
!                end if
!            end do
!! BRAD 2023-01-31:
            if (verbose) then
                do i=1,M
                    write (*,'(A, I5, A, I5, A, F5.4)') '-> Molecule ', i-1,&
                        ' placed on fiber ', V(1,i)-1, '; using r = ', rvect(i)
                end do
            end if
            !V(i,1) = init_entry(i) !molecule i starts on site init_entry(i) so I only allow tPA to start on an edge
                                  !that's in the first row of my lattice
!        end do
        !    write(*,*)' V=',V  !for debugging 3/31/10


!! BRAD 2023-04-20
!        write(degunit) degrade(:)
        write(tunit) t

!! BRAD 2023-01-21:
        !write(t_degrade_unit) t_degrade(:)
        write(m_location_unit) V(1,:)
        write(m_bound_unit) V(2,:)
        Nsave = save_interval

        write(*,*)' save as f_deg_list',outFileCode


!        Vedgenext(1,:)=V(1,:)
!        Vboundnext(1,:)=V(2,:)
!        degnext(1,:)=degrade(:)
!        tsave(1) = t



        !Now do the main part of the code - looping over time


!! BRAD 2023-01-06:
        CALL CPU_TIME ( time_begin )
        do

            count=count+1
            t = count*tstep
!! BRAD 2023-02-02:
            if(tf>0.and.t>tf) exit  !only do the big "do" loop while t<tf

!! BRAD 2023-01-10:
!            if(mod(count,100000)==0) then
!            end if

!            if (count==3700465) then
!                verbose = .True.
!            end if

!! BRAD 2023-01-31:
            if (verbose) then
                write (*,'(A,I10)') '-> ts ', count-1
            end if


!! BRAD 2023-01-05: So we only restrict a "forcedunbdbydeg" molecule from moving for this one timestep?
!!                  It must still wait to bind after that, but it's free to move?
!! BRITT:           It was not supposed to be this way. We fixed it 2023-01-12

            !            forcedunbdbydeg=0 !every timestep reset vector that records which tPA molecules were on degraded fibers to 0




            !!!!!!!!!!!!!!!! Now do the binding/unbinding and moving part of the algorithm !!!!!!!!!!!!!!!!!!!!!!!!!!!!




            do j=1,M
!! BRAD 2023-04-20: Moving degraded fiber check inside the molecule loop

!! BRAD 2023-01-31: There was a small chance that a molecule could arrive at a fiber just as it was degrading
!!                  Even though it was not bound, it would still be classified for "restricted movement"
!!                  Fixed 'passerby molecule' bug
                if(V(2,j)==1.and.t_degrade(V(1,j))<t) then
                    V(2,j)=0 !set the molecule's bound state to "unbound", even though we're imagining it still bound to FDP
<<<<<<< HEAD
!! BRAD 2023-04-13: Change macro-unbound wait time to remaining leave time. 
!!                  That is, the molecule will be restricted in its movement and binding until it would have unbound (if the fiber hadn't degraded first)
                    t_wait(j)=t_leave(j)
=======
!! BRAD 2023-11-24: Keep macro-unbound wait time as "average wait time". 
!                    t_wait(j)=t+avgwait-tstep/2
!! BRAD 2023-04-13: Change macro-unbound wait time to remaining leave time. 
!!                  That is, the molecule will be restricted in its movement and binding until it would have unbound (if the fiber hadn't degraded first)
                    t_wait(j)=t_leave(j)                    
>>>>>>> cf6e0254
                    t_leave(j)=0
                    !also find the new binding time for this molecule !FOLLOWING LINE ADDED 4/21/2011:
                    bind(j)=0  !because the molecule can never rebind to a degraded edge
                    forcedunbdbydeg(j)=1 !put a "1" in the entries corresponding to tPA molecules that were forced to unbind by macroscale degradation; these molecules will NOT be allowed to diffuse into the clot, only along the clot front. ADDED 5/10/18
                    countmacrounbd=countmacrounbd+1 !count the total number of tPA molecules that are forced to unbind by macro-level degradation of a fiber
                    !write(*,*)'forced unbound by degradation=',j
!! BRAD 2023-06-09:
                    write(m_bind_time_unit, m_bind_time_format) t, ', ', j, ', ', 2, ', ', V(1,j)
!! BRAD 2023-01-31:
                    if (verbose) then
                        write (*,'(A,I10,A,I5,A,I6)') '-> ts ', count-1,&
                            ' -> m ', j-1, ' macro-unbinding from f ', V(1,j)-1
                        write (*,'(A,I10,A,I5,A,F10.5)') '-> ts ', count-1,&
                            ' -> m ', j-1, ' wait time set to ', t_wait(j)
                    end if
                end if
!! BRAD 2023-04-20: End of degraded fiber check
            
                if(V(2,j)==1) then   !if the molecule is bound
                    if(t_leave(j).le.t) then
                        !if the time to tPA leaving is smaller than current time, have the molecule unbind
                        V(2,j)=0

                        !also find the new binding time for this molecule !FOLLOWING ADDED 4/18/2011:
                        r1=urcw1()
                        bind(j)=t-log(r1)/(kon*bs)-tstep/2   !subtract half a time step so that we round to nearest timestep
                        !else if time to tPA leaving is bigger than current time, keep the molecule bound and continue.
                        !we don't need to change anything in this case
                        !BELOW ADDED 9/15/17 to account for forced-unbound tPA to be removed
                        r5=urcw1()
                        if(r5.le.frac_forced) then
                        !if the random number is less than the fraction of time tPA is forced to unbind, consider tPA "forced" to unbind, and temporarily remove it from the simulation by assigning it a waiting time
                        
!! BRAD 2023-06-09: Would it not be better to set the bind time to bind(j)+avgwait?

                            t_wait(j)=t+avgwait-tstep/2 !waiting time is current time plus average wait time minus half a timestep so we round to nearest timestep
                            bind(j)=0
                            countmicrounbd=countmicrounbd+1
!! BRAD 2023-06-09:
                            write(m_bind_time_unit, m_bind_time_format) t, ', ', j, ', ', 3, ', ', V(1,j)
!! BRAD 2023-01-31:
                            if (verbose) then
                                write (*,'(A,I10,A,I5,A,I6,A,F5.4)') '-> ts ', count-1,&
                                    ' -> m ', j-1, ' micro-unbinding from f ', V(1,j)-1, '; using r = ', r5
                                write (*,'(A,I10,A,I5,A,F8.5)') '-> ts ', count-1,&
                                    ' -> m ', j-1, ' wait time set to ', t_wait(j)
                            end if
                        else
!! BRAD 2023-06-09:
                            write(m_bind_time_unit, m_bind_time_format) t, ', ', j, ', ', 0, ', ', V(1,j)
!! BRAD 2023-01-31:
                            if (verbose) then
                                write (*,'(A,I10,A,I5,A,I6,A,F5.4)') '-> ts ', count-1,&
                                    ' -> m ', j-1, ' unbinding from f ', V(1,j)-1, '; using r = ', r5
                                write (*,'(A,I10,A,I5,A,F8.5,A,F5.4)') '-> ts ', count-1,&
                                    ' -> m ', j-1, ' bind time set to ', bind(j), '; using r = ', r1
                            end if
                        end if !for frac_forced if statement
                    end if
                end if !end if(V(2,j)==1 statement. The above unbinds tPA with leaving time < current time

                if(V(2,j)==0) then   !if the molecule is unbound
                
!! BRITT/BRAD 2023-01-12: Fixed macro unbind issue
                    if (0<t_wait(j) .and. t_wait(j)<=t .and. forcedunbdbydeg(j)==1) then
                        forcedunbdbydeg(j)=0
!! BRAD 2023-06-09:
                        t_wait(j)=0
                        write(m_bind_time_unit, m_bind_time_format) t, ', ', j, ', ', 0, ', ', V(1,j)
!! BRAD 2023-01-31:
                        if (verbose) then
                            write (*,'(A,I10,A,I5,A)') '-> ts ', count-1,&
                                ' -> m ', j-1, ' no longer stuck to macro-fiber'
                        end if
                    end if
!! BRAD 2023-06-09:
                    if (0<t_wait(j) .and. t_wait(j)<=t .and. forcedunbdbydeg(j)==0) then
                        t_wait(j)=0
                        write(m_bind_time_unit, m_bind_time_format) t, ', ', j, ', ', 0, ', ', V(1,j)
                    end if
                    
                    
                    !first check if it will move or not. if it does not move (i.e. r.le.1-q), check if it can bind.
                    !if it can bind, bind it, if not leave it unbound at the same location. if it does move, check if it can bind.
                    !if it can't bind, move it. if it can bind, pick a random number and see if r>(t-bind(j))/tstep.
                    !if it is bigger, move it. if it isn't bigger, bind it.
                    r=urcw1()
                    z=V(1,j)

                    if (r.le.(1-q)) then   !i.e. if we stay on current edge
                        !check if molecule j can bind. ADJUSTED 9/15/17 to account for waiting time
!! BRAD 2023-01-31:
                        if (verbose) then
                            write (*,'(A,I10,A,I5,A,F5.4)') '-> ts ', count-1,&
                                ' -> m ', j-1, ' not moving; using r = ', r
                        end if
                        
                        if(bind(j).lt.t.and.bind(j).gt.0.and.t_degrade(V(1,j))>=t) then
                        !i.e. if binding time is smaller than t AND bigger than 0 AND the edge hasn't already been degraded
                        !check if the molecule has a waiting time. if it does, check if the current time is later than the waiting time
                            if(t_wait(j).le.t) then
                                !i.e., if the waiting time is t or less, then the molecule can bind so we proceed as normal
                                V(2,j)=1  !then the molecule binds
                                bind(j)=0 !reset the binding time to 0
                                t_wait(j)=0 !reset the waiting time to 0
                                r3=urcw1()
!                                countbind=countbind+1

!! BRAD 2023-01-04:
                                total_binds = total_binds + 1

                                !put a 1 in entry equal to edge number. each second I'll sum up the number of 1 entries, which
                                !will tell me the number of independent bindings (not necessarily successful ones) at each second
!                                bind1(V(1,j))=1

                                !find the time that tPA will unbind:
                                colr2=0
                                do i=1,101
                                    if(CDFtPA(i).ge.r3)then
                                        colr2 = i    !find the first place on CDF that's bigger than r3
                                        exit
                                    end if
                                enddo

                                if(colr2==0.or.colr2==1) write(*,*)'PROBLEM: colr2 should not equal 0 since CDFtPA goes between 0 and 1 exactly', colr2

                                percent2 = (CDFtPA(colr2)-r3)/(CDFtPA(colr2)-CDFtPA(colr2-1))
                                ttPA = (tsec1(colr2)-(tsec1(colr2)-tsec1(colr2-1))*percent2)
                                !end if

                                t_leave(j) = t + ttPA - tstep/2 !time tPA leaves is current time plus leaving time drawn from distribution
                                                        !minus half a time step so we round to nearest timestep
!! BRAD 2023-06-09:
                                write(m_bind_time_unit, m_bind_time_format) t, ', ', j, ', ', 1, ', ', V(1,j)
!! BRAD 2023-01-31:
                                if (verbose) then
                                    write (*,'(A,I10,A,I5,A,I6)') '-> ts ', count-1,&
                                        ' -> m ', j-1, ' binding to f ', V(1,j)-1
                                    write (*,'(A,I10,A,I5,A,F8.5,A,F5.4)') '-> ts ', count-1,&
                                        ' -> m ', j-1, ' leaving time set to ', t_leave(j), '; using r = ', r3
                                    write (*,'(A, F8.5, A, F8.5)') ' interpolated between ',tsec1(colr2),' and ',tsec1(colr2-1)
                                end if

                                r4=urcw1()
                                r400=ceiling(r4*nummicro)+1


                                !if r400=501 or 101, redefine it to be the 500th or 100th bin, since we don't have 501/101 entries
                                if(r400==nummicro+1) then
                                    r400=nummicro
                                end if !for if(r400==nummicro+1) loop


                                if(r400.le.lenlysismat(colr2-1)) then !only have lysis if the random number puts us in a bin that's < the first place we have a 6000, i.e. the first place lysis doesn't happen
                                    if(r400==lenlysismat(colr2-1)) then
                                        !percent4 = (CDFlys(r400)-r4)/CDFlys(r400)
                                        rmicro = lysismat(r400-1,colr2-1)!tseclys(r400)-tseclys(r400)*percent4
                                    else
                                        percent4 = r400-1-r4*nummicro
                                        rmicro = (lysismat(r400,colr2-1)-(lysismat(r400,colr2-1)-lysismat(r400-1,colr2-1))*percent4)
                                    end if
                                    
                                    
!! BRAD 2023-01-31:
                                    if (t_degrade(V(1,j))>(t+rmicro-tstep/2)) then
                                        if (verbose) then
                                            write (*,'(A, I10, A, I5, A, F12.5, A, F5.4)') '-> ts ', count-1,&
                                                ' -> f ', V(1,j)-1, ' degrade time set to ', t+rmicro-tstep/2,&
                                                '; using r = ', r4
                                        end if
                                        t_degrade(V(1,j)) = t + rmicro - tstep/2 !time at which degradation occurs is current time plus
                                                                           !the cutting time obtained from the lysis time function
                                                                           !minus half a time step so we round to nearest time step
!! BRAD 2024-02-02
                                        write(f_deg_list_unit, f_deg_list_format) t, ', ', V(1,j), ', ', t_degrade(V(1,j))

                                    end if

!! BRAD 2023-04-20:
!                                    if(t_degrade(V(1,j))==0) then              !if no tPA has landed on this edge before
!                                        
!                                        countindep=countindep+1 !save the number of independent binding events
!                                    else               !if tPA has previously landed on this edge and dictated a degradation time,
                                        !t_degrade(V(1,j)) = min(t_degrade(V(1,j)),(t+rmicro-tstep/2)) !choose the smallest time, because
                                                                                                !that's what will happen first
!                                    end if

                                end if !for if(r400.le.lenlysismat) loop



                                !if the molecule canNOT bind this timestep, it stays unbound on the current edge so we don't have to
                                !change anything. It remains V(1,j)=V(1,j), V(2,j)=0.

                                !if the waiting time is greater than the current time, then tPA canNOT bind this timestep, so it stays "unbound" at the current edge so we don't have to change anything
                            end if !end t_wait(j) statement

                        end if !(end bind(j)...statement)'


                    else              !for if(r.le(1-q) statement. if r>1-q, i.e. if molecule j has the possibility to move
                        !check if molecule j can bind. adjusted 9/15/17 to account for waiting time
                        if(bind(j).lt.t.and.bind(j).gt.0.and.t_degrade(V(1,j))>=t.and.t_wait(j).le.t) then
                        !i.e. if binding time is smaller than t AND bigger than 0  AND the edge hasn't already been degraded AND the waiting time is less than the current time.
                        !then the molecule could bind. To determine whether it binds or moves, draw a random number, r2.
                        !if r2.gt.(t-bind(j))/tstep, then movement happened before binding, so move the molecule rather than bind it
                        !don't need an if statement here to distinguish between macroscale forced unbinding (by degradation) and microscale forced unbinding, because it's implicit in the "if(bind(j).gt.0)" statement. tPA molecules that were forced to unbind by macro level degradation have bind(j)=0.

                            t_wait(j)=0 !reset waiting time to 0
                            r2=urcw1()


                            if(r2.gt.(t-bind(j))/tstep) then   !if r2 is such that movement happened before binding, move the molecule
                                                           !and calculate the new binding time associated with the new edge
                                if ((1-q).lt.r.and.r.le.((1-q)+q/8)) then
                                    V(1,j) = neighborc(1,z)
                                    r1=urcw1()
                                    bind(j)=t-log(r1)/(kon*bs)-tstep/2 !random time chosen from exponential distribution at
                                                                     !which tPA will bind, minus half a time step so we round

                                elseif (((1-q)+q/8).lt.r.and.r.le.((1-q)+2*q/8)) then
                                    V(1,j) = neighborc(2,z)
                                    r1=urcw1()
                                    bind(j)=t-log(r1)/(kon*bs)-tstep/2 !random time chosen from exponential distribution at
                                                                     !which tPA will bind, minus half a time step so we round

                                elseif (((1-q)+2*q/8).lt.r.and.r.le.((1-q)+3*q/8)) then
                                    V(1,j) = neighborc(3,z)
                                    r1=urcw1()
                                    bind(j)=t-log(r1)/(kon*bs)-tstep/2 !random time chosen from exponential distribution at
                                                                     !which tPA will bind, minus half a time step so we round

                                elseif (((1-q)+3*q/8).lt.r.and.r.le.((1-q)+4*q/8)) then
                                    V(1,j) = neighborc(4,z)
                                    r1=urcw1()
                                    bind(j)=t-log(r1)/(kon*bs)-tstep/2 !random time chosen from exponential distribution at
                                                                     !which tPA will bind, minus half a time step so we round

                                elseif (((1-q)+4*q/8).lt.r.and.r.le.((1-q)+5*q/8)) then
                                    V(1,j) = neighborc(5,z)
                                    r1=urcw1()
                                    bind(j)=t-log(r1)/(kon*bs)-tstep/2 !random time chosen from exponential distribution at
                                                                     !which tPA will bind, minus half a time step so we round

                                elseif (((1-q)+5*q/8).lt.r.and.r.le.((1-q)+6*q/8)) then
                                    V(1,j) = neighborc(6,z)
                                    r1=urcw1()
                                    bind(j)=t-log(r1)/(kon*bs)-tstep/2 !random time chosen from exponential distribution at
                                                                     !which tPA will bind, minus half a time step so we round

                                elseif (((1-q)+6*q/8).lt.r.and.r.le.((1-q)+7*q/8)) then
                                    V(1,j) = neighborc(7,z)
                                    r1=urcw1()
                                    bind(j)=t-log(r1)/(kon*bs)-tstep/2 !random time chosen from exponential distribution at
                                                                     !which tPA will bind, minus half a time step so we round

                                elseif (((1-q)+7*q/8).lt.r.and.r.le.((1-q)+8*q/8)) then
                                    V(1,j) = neighborc(8,z)
                                    r1=urcw1()
                                    bind(j)=t-log(r1)/(kon*bs)-tstep/2 !random time chosen from exponential distribution at
                                                                     !which tPA will bind, minus half a time step so we round
                                end if !(for diffusion part)
                                
!! BRAD 2023-01-31:
                                if (verbose) then
                                    write (*,'(A, I10, A, I5, A, F5.4)') '-> ts ', count-1,&
                                        ' -> m ', j-1, ' move before bind; using r = ', r2
                                    write (*,'(A, I10, A, I5, A, I6, A, F5.4)') '-> ts ', count-1,&
                                        ' -> m ', j-1, ' moving to f ', V(1,j)-1, '; using r = ', r
                                    write (*,'(A, I10, A, I5, A, F8.5, A, F5.4)') '-> ts ', count-1,&
                                        ' -> m ', j-1, ' binding time set to ', bind(j), '; using r = ', r1
!                                    write (*,*) 't-dlog(r1)/(kon*bs)-tstep/2 = ',t,'-dlog(',r1,')/(',kon,'*',bs,')-',tstep,'/2'
                                end if

!! BRAD 2023-01-13:
                                total_regular_moves = total_regular_moves + 1

                            else     !for if(r2.gt.(t-bind(j)/tstep) statement. i.e. if r2 is less than or equal to (t-bind(j))/tstep, have the molecule bind
                                V(2,j)=1  !then the molecule binds
                                bind(j)=0 !reset the binding time to 0
                                r3=urcw1()


!! BRAD 2023-01-04:
                                total_binds = total_binds + 1

                                !put a 1 in entry equal to edge number. each second I'll sum up the number of 1 entries, which
                                !will tell me the number of independent bindings (not necessarily successful ones) at each second
!                                bind1(V(1,j))=1

                                !find the time that tPA will unbind:
                                colr2=0
                                do i=1,101
                                    if(CDFtPA(i).ge.r3)then
                                        colr2 = i    !find the first place on CDF that's bigger than r3
                                        exit
                                    end if
                                enddo

                                if(colr2==0.or.colr2==1) write(*,*)'PROBLEM: colr2 should not equal 0 since CDFtPA goes between 0 and 1 exactly', colr2

                                percent2 = (CDFtPA(colr2)-r3)/(CDFtPA(colr2)-CDFtPA(colr2-1))
                                ttPA = (tsec1(colr2)-(tsec1(colr2)-tsec1(colr2-1))*percent2)
                                !end if

                                t_leave(j) = t + ttPA - tstep/2 !time tPA leaves is current time plus leaving time drawn from distribution
                                                            !minus half a time step so we round to nearest timestep

!! BRAD 2023-06-09:
                                write(m_bind_time_unit, m_bind_time_format) t, ', ', j, ', ', 1, ', ', V(1,j)
!! BRAD 2023-01-31:
                                if (verbose) then
                                    write (*,'(A, I10, A, I5, A, F5.4)') '-> ts ', count-1,&
                                        ' -> m ', j-1, ' bind before move; using r = ', r2
                                    write (*,'(A, I10, A, I5, A, I6)') '-> ts ', count-1,&
                                        ' -> m ', j-1, ' binding to f ', V(1,j)-1
                                    write (*,'(A, I10, A, I5, A, F8.5, A, F5.4)') '-> ts ', count-1,&
                                        ' -> m ', j-1, ' leaving time set to ', t_leave(j), '; using r = ', r3
                                    write (*,'(F8.5, A, F8.5, A, F8.5)') ttPA, '; interpolated between ',tsec1(colr2),' and ',tsec1(colr2-1)
                                    !write (*,*) t, ttPA, tstep
                                    !write (*,*) t+ttPA, tstep/2
                                    !write (*,*) t+ttPA - tstep/2
                                end if

                                !Using the tPA leaving time, find the lysis time by using the lysis time distribution for the given ttPA

                                r4=urcw1()
                                r400=ceiling(r4*nummicro)+1

                                !if r400=501, redefine it to be the 500th bin, since we don't have 501 entries
                                if(r400==nummicro+1) then
                                    r400=nummicro
                                end if !for if(r400==nummicro+1) loop

                                if(r400.le.lenlysismat(colr2-1)) then !only have lysis if the random number puts us in a bin that's < the first place we have a 6000, i.e. the first place lysis doesn't happen
                                    if(r400==lenlysismat(colr2-1)) then
                                        !percent4 = (CDFlys(r400)-r4)/CDFlys(r400)
                                        rmicro = lysismat(r400-1,colr2-1)!tseclys(r400)-tseclys(r400)*percent4
                                    else
                                        percent4 = r400-1-r4*nummicro
                                        rmicro = (lysismat(r400,colr2-1)-(lysismat(r400,colr2-1)-lysismat(r400-1,colr2-1))*percent4)
                                    end if
                                    
                                   
!! BRAD 2023-01-31:
                                    if (t_degrade(V(1,j))>(t+rmicro-tstep/2)) then
                                        if (verbose) then
                                            write (*,'(A, I10, A, I5, A, F12.5, A, F5.4)') '-> ts ', count-1,&
                                                ' -> f ', V(1,j)-1, ' degrade time set to ', t+rmicro-tstep/2,&
                                                '; using r = ', r4
                                        end if
                                        t_degrade(V(1,j)) = t + rmicro - tstep/2 !time at which degradation occurs is current time plus
                                                                           !the cutting time obtained from the lysis time function
                                                                           !minus half a time step so we round to nearest time step
!! BRAD 2024-02-02
                                        write(f_deg_list_unit, f_deg_list_format) t, ', ', V(1,j), ', ', t_degrade(V(1,j))

                                    end if

!! BRAD 2023-04-20:
!                                    if(t_degrade(V(1,j))==0) then              !if no tPA has landed on this edge before
!                                        t_degrade(V(1,j)) = t + rmicro - tstep/2 !time at which degradation occurs is current time plus
                                                                                 !the cutting time obtained from the lysis time function
                                                                                 !minus half a time step so we round to nearest time step
!                                        countindep=countindep+1 !save the number of independent binding events
!                                    else               !if tPA has previously landed on this edge and dictated a degradation time,
!                                        t_degrade(V(1,j)) = min(t_degrade(V(1,j)),(t+rmicro-tstep/2)) !choose the smallest time, because
                                                                                                      !that's what will happen first
!                                    end if

                                end if !for if(r400.le.lenlysismat) loop

                            end if  !end r2 statement


                        else         !for if(bind(j).lt.t... statement. if molecule j canNOT bind this timestep, just have it move

                            if(t_wait(j)>t.and.forcedunbdbydeg(j)==1) then   !adjusted 9/15/17 and 5/10/18 to account for waiting time. if molecule has a waiting time>t AND it's a molecule that was forced to unbind by macro level degradation, restrict its diffusion to be away from or along (not into) the clot
                                temp_neighborc=0 !set temporary neighbor array to 0
                                countij=0
                                do ij=1,8 !loop over all 8 entries of neighborc vector
                                    if(t_degrade(neighborc(ij,z))<t) then !if the edge has degraded or was a ghost edge, then it is available for diffusion
                                        countij=countij+1
                                        temp_neighborc(countij)=neighborc(ij,z) !set the next entry of temp_neighborc vector to be the edge # that's available for diffusion
                                    end if !end degrade(neighborc...) if statement
                                enddo !end ij loop
                                !write(*,*)'************** start of new loop'
                                !write(*,*)'temp_neighborc=',temp_neighborc
                                !write(*,*)'countij=',countij
                                !write(*,*)'V(1,j) before movement=',V(1,j)

                                if(countij.gt.0) then !if there is at least one edge available for diffusion, randomly choose which edge the molecule goes to
                                    r1=urcw1()
                                    newindex=int(r1*(countij+1))  !choose which edge to diffuse to by randomly drawing an integer between 0 and countij. 0 corresponding to staying on same edge, and a nonzero value corresponds to moving to the edge given by the newindex entry of the temp_neighborc array
                                    !write(*,*)'r1=',r1
                                    !write(*,*)'newindex=',newindex
                                    if(newindex>0) V(1,j)=temp_neighborc(newindex)  !if the molecule doesn't stay on the current edge, move it to the newindex-th entry of temp_neighborc
                                    !if newindex=0 then the molecule stays on the current edge so we don't have to do anything
                                    !write(*,*)'V(1,j) AFTER movement=',V(1,j)
                                    !write(*,*)'end of new loop **************'
                                    !if countij=0 then none of the edges are available for diffusion, molecule is stuck and must stay on current edge, so do nothing

                                end if !end countij.gt.0
                                
!! BRAD 2023-01-31:
                                if (verbose) then
                                    write (*,'(A, I10, A, I5, A, I6, A, F5.4)') '-> ts ', count-1,&
                                        ' -> m ', j-1, ' restriced moving to f ', V(1,j)-1, '; using r = ', r1
                                end if

!! BRAD 2023-01-13:
                                total_restricted_moves = total_restricted_moves + 1

                            else   ! for t_wait(j)>t... if statement. if there's no waiting time, or the waiting time is less than the current time, or the molecule was forced to unbind on the microscale (so is on a "small" FDP that can diffuse through the clot), the molecule can move as normal

                                if ((1-q).lt.r.and.r.le.((1-q)+q/8)) then
                                    V(1,j) = neighborc(1,z)
                                    r1=urcw1()
                                    bind(j)=t-log(r1)/(kon*bs)-tstep/2 !random time chosen from exponential distribution at
                                                                     !which tPA will bind, minus half a time step so we round

                                elseif (((1-q)+q/8).lt.r.and.r.le.((1-q)+2*q/8)) then
                                    V(1,j) = neighborc(2,z)
                                    r1=urcw1()
                                    bind(j)=t-log(r1)/(kon*bs)-tstep/2 !random time chosen from exponential distribution at
                                                                     !which tPA will bind, minus half a time step so we round

                                elseif (((1-q)+2*q/8).lt.r.and.r.le.((1-q)+3*q/8)) then
                                    V(1,j) = neighborc(3,z)
                                    r1=urcw1()
                                    bind(j)=t-log(r1)/(kon*bs)-tstep/2 !random time chosen from exponential distribution at
                                                                     !which tPA will bind, minus half a time step so we round

                                elseif (((1-q)+3*q/8).lt.r.and.r.le.((1-q)+4*q/8)) then
                                    V(1,j) = neighborc(4,z)
                                    r1=urcw1()
                                    bind(j)=t-log(r1)/(kon*bs)-tstep/2 !random time chosen from exponential distribution at
                                                                     !which tPA will bind, minus half a time step so we round

                                elseif (((1-q)+4*q/8).lt.r.and.r.le.((1-q)+5*q/8)) then
                                    V(1,j) = neighborc(5,z)
                                    r1=urcw1()
                                    bind(j)=t-log(r1)/(kon*bs)-tstep/2 !random time chosen from exponential distribution at
                                                                     !which tPA will bind, minus half a time step so we round

                                elseif (((1-q)+5*q/8).lt.r.and.r.le.((1-q)+6*q/8)) then
                                    V(1,j) = neighborc(6,z)
                                    r1=urcw1()
                                    bind(j)=t-log(r1)/(kon*bs)-tstep/2 !random time chosen from exponential distribution at
                                                                     !which tPA will bind, minus half a time step so we round

                                elseif (((1-q)+6*q/8).lt.r.and.r.le.((1-q)+7*q/8)) then
                                    V(1,j) = neighborc(7,z)
                                    r1=urcw1()
                                    bind(j)=t-log(r1)/(kon*bs)-tstep/2 !random time chosen from exponential distribution at
                                                                     !which tPA will bind, minus half a time step so we round

                                elseif (((1-q)+7*q/8).lt.r.and.r.le.((1-q)+8*q/8)) then
                                    V(1,j) = neighborc(8,z)
                                    r1=urcw1()
                                    bind(j)=t-log(r1)/(kon*bs)-tstep/2 !random time chosen from exponential distribution at
                                                                     !which tPA will bind, minus half a time step so we round
                                end if !(for diffusion part)
                                
!! BRAD 2023-01-31:
                                if (verbose) then
                                    write (*,'(A, I10, A, I5, A, I6, A, F5.4)') '-> ts ', count-1,&
                                        ' -> m ', j-1, ' moving to f ', V(1,j)-1, '; using r = ', r
                                    write (*,'(A, I10, A, I5, A, F8.5, A, F5.4)') '-> ts ', count-1,&
                                        ' -> m ', j-1, ' binding time set to ', bind(j), '; using r = ', r1
!                                    write (*,*) 't-dlog(r1)/(kon*bs)-tstep/2 = ',t,'-dlog(',r1,')/(',kon,'*',bs,')-',tstep,'/2'
                                end if
!! BRAD 2023-01-04:
                                total_regular_moves = total_regular_moves + 1
                            endif !end t_wait part

                        end if !end bind(j) statement
                    end if !end r statement

                end if !end V(2,j)=0 statement

                !for the first run only, at the end of each step, check to see if the molecule hit a fiber in the back row
!                if(istat==1) then
                    if (V(1,j)>=backrow.and.yesfpt(j)==0) then !if the molecule is on the back row and it hasn't made it there before
!! BRAD 2023-01-13:
                        reached_back_row = reached_back_row + 1
                        if (reached_back_row >= 0.95*M) most_molecules_passed = .True.
                        
                        mfpt(j)=t
                        yesfpt(j)=1 !set entry to 1 so we don't track this molecule any more
                        
!! BRAD 2023-01-31:
                        if (verbose) then
                            write (*,'(A, I10, A, I5, A)') '-> ts ', count-1,&
                                ' -> m ', j-1, ' reached the back row for the first time'
                        end if
                        
                    end if !end if(V(1,j)>=backrow....) loop
!                end if !end if(istat=1) loop
            enddo !for j=1,M loop


            Ninteger=int(t)


            !if(Ninteger>Nsave) then !if the current time is the 1st past a new a whole second, e.g. t=3.001, save degrade and V
            !write(degunit)    degrade(1:num)
            !write(tunit)  t
            !Nsave=Nsave+1
            !cNsave=cNsave+1
            !Vedgenext(Nsave+1,:) = V(1,:)
            !Vboundnext(Nsave+1,:) = V(2,:)
            !degnext(Nsave+1,:) = degrade(1:num)
            !tsave(Nsave+1) = t
            !!countbindV(istat,Nsave)=countbind
            !!countindepV(istat,Nsave)=countindep
            !!bind1V(istat,Nsave)=sum(bind1)
            !!end if

            if(Ninteger>=Nsave) then !if the current time is the 1st past a new a 10 seconds, e.g. t=10.001, save degrade and V
!! BRAD 2023-04-20: Count up degraded fibers
                degraded_fibers = 0
                !Degrade fiber before moving and binding/unbinding tPA:
                do i=enoFB+1,num
                    if(t_degrade(i)<t) then
!! BRAD 2023-01-13:
                        degraded_fibers = degraded_fibers + 1
!                        last_degrade_time = t
                        if (degraded_fibers==num-enoFB) all_fibers_degraded = .True.
                        !write(*,*)'time=',t
                        !write(*,*)'edge that degraded=',i


                       !!end uncommentable part
                    end if
                end do
            
            
!! BRAD 2023-04-20:           
!                write(degunit)    degrade(1:num)
                write(tunit)  t
!! BRAD 2023-01-21:
                ! write(t_degrade_unit) t_degrade(:)
                write(m_location_unit) V(1,:)
                write(m_bound_unit) V(2,:)

                Nsave=Nsave+save_interval
                cNsave=cNsave+1
!                Vedgenext(cNsave+1,:) = V(1,:)
!                Vboundnext(cNsave+1,:) = V(2,:)
!                degnext(cNsave+1,:) = degrade(1:num)
!                tsave(cNsave+1) = t
                !!!!!COMMENTED OUT BELOW ON 5/16/16 BECAUSE I DON'T USE THIS DATA IN ANY POST-PROCESSING
                !countbindV(istat,cNsave)=countbind
                !countindepV(istat,cNsave)=countindep
                !bind1V(istat,cNsave)=sum(bind1)

!! BRAD 2023-02-02:
                rounded_time = real(t)
                degraded_percent = real(degraded_fibers)/(num-enoFB)*100
                reached_back_row_percent = real(reached_back_row)/M*100
                write(*,'(A,F7.0,A,I0,A,F5.1,A,I0,A,F5.1,A)')'After ',rounded_time,' sec, ',&
                degraded_fibers,' fibers are degraded (',degraded_percent,'% of total) and ',&
                reached_back_row,' molecules have reached the back row (',&
                reached_back_row_percent,'% of total).'
               
                if (all_fibers_degraded.and.most_molecules_passed) exit
            end if

!! BRAD 2023-01-31:
            if (verbose) then
                do j=1,M
                    if (V(2,j) == 0) then
                        write (*,'(A, I10, A, I5, A, I6)') '-> ts ', count-1,&
                                        ' -> m ', j-1,  ' located on fiber ', V(1,j)-1
                    else
                        write (*,'(A, I10, A, I5, A, I6)') '-> ts ', count-1,&
                                        ' -> m ', j-1,  ' bound to fiber ', V(1,j)-1
                    end if
                end do
                read (*,*)
            end if
            
        end do !for time loop

!! BRAD 2023-01-06:
        CALL CPU_TIME ( time_end )

        write(*,*)'Processing time: ', time_end - time_begin, ' sec'
        write(*,*)'Total Binds: ',total_binds
        write(*,*)'Total Regular Moves: ',total_regular_moves
        write(*,*)'Total Restricted Moves: ',total_restricted_moves
        write(*,*)'Molecules that reached back row: ',reached_back_row
        write(*,*)'Last fiber degraded at: ',last_degrade_time,' sec'

!! BRAD 2023-02-02:
        write(mfptunit) mfpt(:)

        Nsavevect(istat)=cNsave !CHANGED TO CNSAVE FROM NSAVE 12/17/14
!        front=0
!        degold=0

        !NOW PROCESS THE DATA WE OBTAINED FROM THE ABOVE RUN
        nplt=Nsavevect(istat)+2 !+1 because I saved once at the beginning, and another +1 to account for the final time point
        write(*,*)'nplt=',nplt
        write(*,*)'r4=',r4

!        do i=2,nplt
!
!            degold=degnext(i,:)
!            ind=0
!            place=0
!            do j=1,N
!                do k=1,F-1
!                    ind(k) = (3*N-1)*(k-1) + 2*N + j-1 !ind is a vector containing the vertical planar edge numbers above node j
!                    place(k) = degold(ind(k))  !place(k) is the degradation state of each edge above node j
!                enddo
!                call findfirstreal(place,F-1,0,zero1)  !find the first undegraded vertical edge above node j
!                front(i-1,j) = zero1
!            enddo
!        enddo
!
!
!        !the columns of front correspond to the nodes on the x-axis, and the
!        !rows are successive time steps of varying length. The entries are the
!        !y-position of the first undegraded edge at each x location
!
!        !use this information to calculate the front speed. How? First calculate
!        !the speed at each x-location (so I'll have N speeds. Then average them or
!        !something)
!
!        !all x-locations start with y=1, so find the first place they deviate from
!        !there:
!
!        firstdeg=0
!        deglast=0
!
!        do i=1,N
!            call findfirstineq(front(:,i),tf,1,fdeg)
!            if(fdeg==0) then
!                firstdeg(i)=1
!            else
!                firstdeg(i)=fdeg
!            end if
!        enddo
!
!        do i=1,N
!            call findfirst(front(2:tf,i),tf-1,0,first0)
!            deglast(i)=first0
!        enddo
!
!        !so firstdeg saves the row # (i.e. time) at which the front first moves and
!        !deglast is the time at which total degradation in a single row occurred.
!        !if deglast=0, then total degradation did not occur
!
!        move=0
!        move(1,:)=firstdeg
!
!        do j=2,N
!            do i=1,N
!                if(move(j-1,i)==0) then
!                    temp=0
!                else
!                    call findfirstineq(front(:,i),tf,front(move(j-1,i),i),temp)
!                end if
!                move(j,i)=temp
!            enddo
!        enddo
!
!        !so now "move" saves the saved-time-step at which the front moves for each x location
!
!        do i=1,N
!            call findintineq(move(:,i),N,0,lasti)
!            lastmove(i,istat)=lasti
!        enddo
!
!        plotstuff=0
!        plotstuff2=0
!
!        do j=1,N
!            do i=1,lastmove(j,istat)
!                plotstuff(j,i)=front(move(i,j),j)
!                plotstuff2(j,i)=(plotstuff(j,i)-1)*dist
!            enddo
!        enddo
!
!        !now plotstuff has in each row the successive y-positions of x-location
!        !corresponding to row number, and plotstuff2 has in each row the successive
!        !y-positions (in microns, instead of node #) of x-location corresponding to
!        !row number
!
!        !In order to plot this and finish the calculations in Matlab, I need to save plotstuff2, lastmove, and move
!
!        write(moveunit) move(:,:)
!        write(plotunit) plotstuff2(:,:)
!
!        if(istat==1)then  !choose how many runs you want to save to make a movie
!            !!!!!COMMENTED OUT BELOW ON 5/16/16 BECAUSE I DON'T USE THIS DATA IN ANY POST-PROCESSING
!            !write(degnextunit) degnext(:,:)
!            !write(Venextunit) Vedgenext(:,:)
!            !write(Vbdnextunit) Vboundnext(:,:)
!
!            !!!DO MORE MOVIE PROCESSING BEFORE GOING TO MATLAB
!
!            X1plot=0
!            Y1plot=0
!            X2plot=0
!            Y2plot=0
!            Xvplot=0
!            Yvplot=0
!            freetPA=0
!            bdtPA=0
!
!            countintact2=0
!            counth=0
!            countv=0
!            countpv=0
!            do i=enoFB,num
!                if(degnext(1,i)==0) then
!                    countintact2=countintact2+1
!                    intact2(countintact2)=i   !finds the undegraded edge numbers
!                end if
!            enddo
!
!            lenintact2=countintact2
!
!            !Assume you have a grid with N nodes in each row of the lattice, and you
!            !assign the nodes a number simply by counting nodes, starting at the bottom
!            !left and moving right, then going to the left of row two and moving right,
!            !etc. in column K, endpts has the node numbers corresponding to the
!            !endpts of fiber (i.e. edge) K. K=1,...,num
!
!            !for vertical edges:
!            do i=1,F
!                do j=1,N
!                    endpts(1,(3*N-1)*(i-1)+1+2*(j-1)) = (i-1)*N + j
!                    endpts(2,(3*N-1)*(i-1)+1+2*(j-1)) = (i-1)*N + j
!                end do
!            end do
!
!            !for horizontal edges
!            do i=1,F
!                do j=1,N-1
!                    endpts(1,(3*N-1)*(i-1)+2+2*(j-1)) = j + N*(i-1)
!                    endpts(2,(3*N-1)*(i-1)+2+2*(j-1)) = j + N*(i-1) + 1
!                end do
!            end do
!
!            !for planar veritcal edges
!            do i=1,F-1
!                do j=1,N
!                    endpts(1,(3*N-1)*(i-1)+2*N+(j-1)) = j + N*(i-1)
!                    endpts(2,(3*N-1)*(i-1)+2*N+(j-1)) = j + N*(i-1) + N
!                end do
!            end do
!
!
!            do jj=1,lenintact2
!                !horizontal edges
!                do iplt=Ffree,F
!                    do j=1,N-1
!                        if(intact2(jj)==2*(j-1)+2+(3*N-1)*(iplt-1)) then    !if we have a horizontal edge
!                            yplace=endpts(1,intact2(jj))/N+1  !find the y value at which the horizontal edge occurs
!                            x2=nint((real(endpts(2,intact2(jj)))/real(N)-floor(real(endpts(2,intact2(jj)))/real(N)))*N)
!                            if(x2==0) x2=N      !if it says the RHS endpoint is 0, force it to actually be N (because otherwise
!                                                !is says we should plot from N-1 to 0)
!                            counth=counth+1
!                            X1plot(1,counth)=nint((real(endpts(1,intact2(jj)))/real(N)-floor(real(endpts(1,intact2(jj)))/real(N)))*N)
!                            X1plot(2,counth)=x2
!                            Y1plot(1,counth)=yplace
!                            Y1plot(2,counth)=yplace
!                        end if
!                    enddo
!                enddo
!                !vertical (planar) edges
!                do j=Ffree,F-1
!                    do k=1,N
!                        if(intact2(jj)==(3*N-1)*(j-1)+2*N+(k-1)) then   !if we have a vertical (planar) edge
!                            xplace=nint((real(endpts(1,intact2(jj)))/real(N)-floor(real(endpts(1,intact2(jj)))/real(N)))*N)
!                                                                        !find the x value at which the vertical edge occurs
!                            y1=endpts(1,intact2(jj))/N+1  !find the bottom endpoint of the vertical edge
!                            y2=endpts(2,intact2(jj))/N+1
!                            if(xplace==0) then
!                                xplace=N
!                                y1=endpts(1,intact2(jj))/N
!                                y2=endpts(2,intact2(jj))/N
!                            end if
!                            countpv=countpv+1
!                            X2plot(1,countpv)=xplace
!                            X2plot(2,countpv)=xplace
!                            Y2plot(1,countpv)=y1
!                            Y2plot(2,countpv)=y2
!                        end if
!                    end do
!                end do
!                !vertical edges
!                do i=Ffree,F
!                    do j=1,N
!                        if(intact2(jj)==(3*N-1)*(i-1)+1+2*(j-1)) then  !if we have a vertical edge
!                            yvplace=(endpts(1,intact2(jj))/N)+1  !find the y value at which the vertical edge occurs
!                            xvplace=nint((real(endpts(1,intact2(jj)))/real(N)-floor(real(endpts(1,intact2(jj)))/real(N)))*N)
!                                                                              !find the x value at which the vertical edge occurs
!
!                            if(xvplace==0) then
!                                xvplace=N
!                                yvplace=endpts(1,intact2(jj))/N
!                            end if
!                            countv=countv+1
!                            Xvplot(countv)=xvplace
!                            Yvplot(countv)=yvplace
!                        end if
!                    end do
!                end do
!            end do  !for jj loop
!
!            open(x1unit,file=ADJUSTL('data/' // expCode // '/X1plot' // outFileCode),form=filetype)
!            open(x2unit,file=ADJUSTL('data/' // expCode // '/X2plot' // outFileCode),form=filetype)
!            open(y1unit,file=ADJUSTL('data/' // expCode // '/Y1plot' // outFileCode),form=filetype)
!            open(y2unit,file=ADJUSTL('data/' // expCode // '/Y2plot' // outFileCode),form=filetype)
!            open(xvunit,file=ADJUSTL('data/' // expCode // '/Xvplot' // outFileCode),form=filetype)
!            open(yvunit,file=ADJUSTL('data/' // expCode // '/Yvplot' // outFileCode),form=filetype)
!
!            write(x1unit) X1plot
!            write(x2unit) X2plot
!            write(y1unit) Y1plot
!            write(y2unit) Y2plot
!            write(xvunit) Xvplot
!            write(yvunit) Yvplot
!
!            !!Now do location and boundedness of tPA
!            do i=1,F
!                do j=1,N-1
!                    !horizontal edges
!                    do jplt=1,M
!                        if(Vedgenext(1,jplt)==2*(j-1)+2+(3*N-1)*(i-1)) then
!                            Vedgeplace=(endpts(1,Vedgenext(1,jplt))/N)+1
!                            Vx=nint((real(endpts(2,Vedgenext(1,jplt)))/real(N)-floor(real(endpts(2,Vedgenext(1,jplt)))/real(N)))*N)
!                            if(Vx==0) then
!                                Vx=N
!                            end if
!                            if(Vboundnext(1,jplt)==0) then   !if unbound, will plot in black
!                                bdtPA(1,jplt)=-1
!                                bdtPA(2,jplt)=-1
!                                freetPA(1,jplt)=Vx-0.5d+00
!                                freetPA(2,jplt)=Vedgeplace
!                            elseif(Vboundnext(1,jplt)==1) then  !if bound, will plot in green
!                                bdtPA(1,jplt)=Vx-0.5d+00
!                                bdtPA(2,jplt)=Vedgeplace
!                                freetPA(1,jplt)=-1
!                                freetPA(2,jplt)=-1
!                            end if
!                        end if
!                    end do
!                end do
!            end do
!            do j=1,F-1
!                do k=1,N
!                    !vertical (planar) edges
!                    do kplt=1,M
!                        if(Vedgenext(1,kplt)==(3*N-1)*(j-1)+2*N+(k-1)) then
!                            xVedgeplace=nint((real(endpts(1,Vedgenext(1,kplt)))/real(N)-floor(real(endpts(1,Vedgenext(1,kplt)))/real(N)))*N)  !find the x value at which the vertical edge occurs
!                            Vy1=endpts(1,Vedgenext(1,kplt))/N+1  !find the bottom endpoint of the vertical edge
!                            if(xVedgeplace==0) then
!                                xVedgeplace=N
!                                Vy1=endpts(1,Vedgenext(1,kplt))/N
!                            end if
!                            if(Vboundnext(1,kplt)==0) then   !if unbound, plot in black
!                                bdtPA(1,kplt)=-1
!                                bdtPA(2,kplt)=-1
!                                freetPA(1,kplt)=xVedgeplace
!                                freetPA(2,kplt)=Vy1+0.5d+00
!                            elseif(Vboundnext(1,kplt)==1) then  !if bound, plot in green
!                                bdtPA(1,kplt)=xVedgeplace
!                                bdtPA(2,kplt)=Vy1+0.5d+00
!                                freetPA(1,kplt)=-1
!                                freetPA(2,kplt)=-1
!                            end if
!                        end if
!                    end do
!                end do
!            end do
!            do i=1,F
!                do j=1,N
!                    !vertical edges
!                    do kjplt=1,M
!                        if(Vedgenext(1,kjplt)==(3*N-1)*(i-1)+1+2*(j-1)) then
!                            vertplace=1+(j-1)   !find the x value at which the vertical edge occurs
!                            Vyvert=endpts(1,Vedgenext(1,kjplt))/N+1  !find the bottom endpoint of the vertical edge
!                            if(vertplace==N) then
!                                !vertplace=N;
!                                Vyvert=endpts(1,Vedgenext(1,kjplt))/N
!                            end if
!                            if(Vboundnext(1,kjplt)==0) then  !if unbound, plot in black
!                                bdtPA(1,kjplt)=-1
!                                bdtPA(2,kjplt)=-1
!                                freetPA(1,kjplt)=vertplace
!                                freetPA(2,kjplt)=Vyvert
!                            elseif(Vboundnext(1,kjplt)==1) then   !if bound, plot in green
!                                bdtPA(1,kjplt)=vertplace
!                                bdtPA(2,kjplt)=Vyvert
!                                freetPA(1,kjplt)=-1
!                                freetPA(2,kjplt)=-1
!                            end if
!                        end if
!                    end do
!                end do
!            end do
!
!
!            open(tPAbdunit,file=ADJUSTL('data/' // expCode // '/tPAbd' // outFileCode),form=filetype)
!            open(tPAfreeunit,file=ADJUSTL('data/' // expCode // '/tPAfree' // outFileCode),form=filetype)
!
!            write(tPAbdunit) bdtPA
!            write(tPAfreeunit) freetPA
!
!
!            !now save different timestep so I can make a matlab movie
!            do imod=2,nplt
!                if(mod(imod,6)==0) then  !this means we plot approximately every minute, since we saved data every 10 seconds
!
!                    X1plot=0
!                    Y1plot=0
!                    X2plot=0
!                    Y2plot=0
!                    Xvplot=0
!                    Yvplot=0
!                    freetPA=0
!                    bdtPA=0
!
!                    intact2=0
!                    countintact2=0
!                    counth=0
!                    countv=0
!                    countpv=0
!                    do i=enoFB,num  !could do this as"do i=enoFB,num" since we know the first enoFB edges won't equal 0
!                        if(degnext(imod,i)==0) then
!                            countintact2=countintact2+1
!                            intact2(countintact2)=i   !finds the undegraded edge numbers
!                        end if
!                    enddo
!
!                    lenintact2=countintact2
!
!                    do jj=1,lenintact2
!                        !horizontal edges
!                        do iplt=Ffree,F
!                            do j=1,N-1
!                                if(intact2(jj)==2*(j-1)+2+(3*N-1)*(iplt-1)) then    !if we have a horizontal edge
!                                    yplace=endpts(1,intact2(jj))/N+1  !find the y value at which the horizontal edge occurs
!                                    x2=nint((real(endpts(2,intact2(jj)))/real(N)-floor(real(endpts(2,intact2(jj)))/real(N)))*N)
!                                    if(x2==0) x2=N    !if it says the RHS endpoint is 0, force it to actually be N (because otherwise
!                                                   !is says we should plot from N-1 to 0)
!                                    counth=counth+1
!                                    X1plot(1,counth)=nint((real(endpts(1,intact2(jj)))/real(N)-floor(real(endpts(1,intact2(jj)))/real(N)))*N)
!                                    X1plot(2,counth)=x2
!                                    Y1plot(1,counth)=yplace
!                                    Y1plot(2,counth)=yplace
!                                end if
!                            enddo
!                        enddo
!                        !vertical (planar) edges
!                        do j=Ffree,F-1
!                            do k=1,N
!                                if(intact2(jj)==(3*N-1)*(j-1)+2*N+(k-1)) then   !if we have a vertical (planar) edge
!                                    xplace=nint((real(endpts(1,intact2(jj)))/real(N)-floor(real(endpts(1,intact2(jj)))/real(N)))*N)
!                                                                                    !find the x value at which the vertical edge occurs
!                                    y1=endpts(1,intact2(jj))/N+1  !find the bottom endpoint of the vertical edge
!                                    y2=endpts(2,intact2(jj))/N+1
!                                    if(xplace==0) then
!                                        xplace=N
!                                        y1=endpts(1,intact2(jj))/N
!                                        y2=endpts(2,intact2(jj))/N
!                                    end if
!                                    countpv=countpv+1
!                                    X2plot(1,countpv)=xplace
!                                    X2plot(2,countpv)=xplace
!                                    Y2plot(1,countpv)=y1
!                                    Y2plot(2,countpv)=y2
!                                end if
!                            end do
!                        end do
!                        !vertical edges
!                        do i=Ffree,F
!                            do j=1,N
!                                if(intact2(jj)==(3*N-1)*(i-1)+1+2*(j-1)) then  !if we have a vertical edge
!                                    yvplace=(endpts(1,intact2(jj))/N)+1  !find the y value at which the vertical edge occurs
!                                    xvplace=nint((real(endpts(1,intact2(jj)))/real(N)-floor(real(endpts(1,intact2(jj)))/real(N)))*N)
!                                                                                          !find the x value at which the vertical edge occurs
!                                    if(xvplace==0) then
!                                        xvplace=N
!                                        yvplace=endpts(1,intact2(jj))/N
!                                    end if
!                                    countv=countv+1
!                                    Xvplot(countv)=xvplace
!                                    Yvplot(countv)=yvplace
!                                end if
!                            end do
!                        end do
!                    end do  !for jj loop
!
!                    write(x1unit) X1plot
!                    write(x2unit) X2plot
!                    write(y1unit) Y1plot
!                    write(y2unit) Y2plot
!                    write(xvunit) Xvplot
!                    write(yvunit) Yvplot
!
!                    !!Now do location and boundedness of tPA
!                    do i=1,F
!                        do j=1,N-1
!                            !horizontal edges
!                            do jplt=1,M
!                                if(Vedgenext(imod,jplt)==2*(j-1)+2+(3*N-1)*(i-1)) then
!                                    Vedgeplace=(endpts(1,Vedgenext(imod,jplt))/N)+1
!                                    Vx=nint((real(endpts(2,Vedgenext(imod,jplt)))/real(N)-floor(real(endpts(2,Vedgenext(imod,jplt)))/real(N)))*N)
!                                    if(Vx==0) then
!                                        Vx=N
!                                    end if
!                                    if(Vboundnext(imod,jplt)==0) then   !if unbound, will plot in black
!                                        bdtPA(1,jplt)=-1
!                                        bdtPA(2,jplt)=-1
!                                        freetPA(1,jplt)=Vx-0.5d+00
!                                        freetPA(2,jplt)=Vedgeplace
!                                    elseif(Vboundnext(imod,jplt)==1) then  !if bound, will plot in green
!                                        bdtPA(1,jplt)=Vx-0.5d+00
!                                        bdtPA(2,jplt)=Vedgeplace
!                                        freetPA(1,jplt)=-1
!                                        freetPA(2,jplt)=-1
!                                    end if
!                                end if
!                            end do
!                        end do
!                    end do
!                    do j=1,F-1
!                        do k=1,N
!                            !vertical (planar) edges
!                            do kplt=1,M
!                                if(Vedgenext(imod,kplt)==(3*N-1)*(j-1)+2*N+(k-1)) then
!                                    xVedgeplace=nint((real(endpts(1,Vedgenext(imod,kplt)))/real(N)-floor(real(endpts(1,Vedgenext(imod,kplt)))/real(N)))*N)  !find the x value at which the vertical edge occurs
!                                    Vy1=endpts(1,Vedgenext(imod,kplt))/N+1  !find the bottom endpoint of the vertical edge
!                                    if(xVedgeplace==0) then
!                                        xVedgeplace=N
!                                        Vy1=endpts(1,Vedgenext(imod,kplt))/N
!                                    end if
!                                    if(Vboundnext(imod,kplt)==0) then   !if unbound, plot in black
!                                        bdtPA(1,kplt)=-1
!                                        bdtPA(2,kplt)=-1
!                                        freetPA(1,kplt)=xVedgeplace
!                                        freetPA(2,kplt)=Vy1+0.5d+00
!                                    elseif(Vboundnext(imod,kplt)==1) then  !if bound, plot in green
!                                        bdtPA(1,kplt)=xVedgeplace
!                                        bdtPA(2,kplt)=Vy1+0.5d+00
!                                        freetPA(1,kplt)=-1
!                                        freetPA(2,kplt)=-1
!                                    end if
!                                end if
!                            end do
!                        end do
!                    end do
!                    do i=1,F
!                        do j=1,N
!                            !vertical edges
!                            do kjplt=1,M
!                                if(Vedgenext(imod,kjplt)==(3*N-1)*(i-1)+1+2*(j-1)) then
!                                    vertplace=1+(j-1)   !find the x value at which the vertical edge occurs
!                                    Vyvert=endpts(1,Vedgenext(imod,kjplt))/N+1  !find the bottom endpoint of the vertical edge
!                                    if(vertplace==N) then
!                                        !vertplace=N;
!                                        Vyvert=endpts(1,Vedgenext(imod,kjplt))/N
!                                    end if
!                                    if(Vboundnext(imod,kjplt)==0) then  !if unbound, plot in black
!                                        bdtPA(1,kjplt)=-1
!                                        bdtPA(2,kjplt)=-1
!                                        freetPA(1,kjplt)=vertplace
!                                        freetPA(2,kjplt)=Vyvert
!                                    elseif(Vboundnext(imod,kjplt)==1) then   !if bound, plot in green
!                                        bdtPA(1,kjplt)=vertplace
!                                        bdtPA(2,kjplt)=Vyvert
!                                        freetPA(1,kjplt)=-1
!                                        freetPA(2,kjplt)=-1
!                                    end if
!                                end if
!                            end do
!                        end do
!                    end do
!
!                    write(tPAbdunit) bdtPA
!                    write(tPAfreeunit) freetPA
!
!                end if !for if mod(imod,60) loop
!            end do !for imod loop
!
!            close(x1unit)
!            close(x2unit)
!            close(y1unit)
!            close(y2unit)
!            close(xvunit)
!            close(yvunit)
!            close(tPAbdunit)
!            close(tPAfreeunit)
!
!
!            !!!!! END ADDED STUFF FOR MOVIE
!        end if



        write(*,*)'countmacrounbd=',countmacrounbd
        write(*,*)'countmicrounbd=',countmicrounbd
!         countindepV(istat,tf)=countindep
     enddo  !for stats loop

write(*,*)'Nsavevect=',Nsavevect(:)

!!!!!COMMENTED OUT BELOW ON 5/16/16 BECAUSE I DON'T USE THIS DATA IN ANY POST-PROCESSING
!write(cbindunit) countbindV
!write(cindunit) countindepV
!write(bind1unit) bind1V
write(Nunit) Nsavevect(:)
!write(lastmoveunit) lastmove(:,:)
!write(mfptunit) mfpt(:)

close(degunit)
close(Nunit)
close(tunit)
!close(moveunit)
!close(lastmoveunit)
!close(plotunit)
close(mfptunit)
!! BRAD 2023-01-21:
        !close(t_degrade_unit)
        close(m_location_unit)
        close(m_bound_unit)
        close(m_bind_time_unit)
        close(f_deg_list_unit)

!!!!!COMMENTED OUT BELOW ON 5/16/16 BECAUSE I DON'T USE THIS DATA IN ANY POST-PROCESSING
!close(degnextunit)
!close(Venextunit)
!close(Vbdnextunit)
!close(cbindunit)
!close(cindunit)
!close(bind1unit)

CONTAINS

!!!!!!!!!!!!!!!!!!!!!!!!!!!!!!!!!!!!!!!!!!!!!!!!!!!!!!!!!!!!!!!!!!!!!!!!!!!!!!!!!!!!!!!!!!!!!!!
!
!SUBROUTINE CONCAT - concatenates a vector and a single number
!
subroutine concat(g,size2,h,sizeg,gnew)

        integer  :: sizeg,size2
        integer  :: h
        integer, dimension(size2)   :: g,gnew

        gnew(1:sizeg)=g(1:sizeg)
        gnew(sizeg+1)=h

end subroutine concat

!!!!!!!!!!!!!!!!!!!!!!!!!!!!!!!!!!!!!!!!!!!!!!!!!!!!!!!!!!!!!!!!!!!!!!!!!!!!!!!!!!!!!!!!!!!!!!!!!
!
!SUBROUTINE VURCW1 - creates a vector of random numbers
!
subroutine vurcw1(v, n)
        double precision v(*)
        integer k, n

        do k = 1, n
            v(k) = urcw1()
        end do

end subroutine vurcw1

!!!!!!!!!!!!!!!!!!!!!!!!!!!!!!!!!!!!!!!!!!!!!!!!!!!!!!!!!!!!!!!!!!!!!!!!!!!!!!!!!!!!!!!!!!!!!!!
!
!SUBROUTINE FINDFIRSTREAL - finds the first entry equal to a specified number in a double precision array
!
subroutine findfirstreal(g,sizeg,numspec,loca)
        integer  :: sizeg
        integer  :: i,numspec,loca
        double precision, dimension(sizeg)   :: g

        loca=0
        do i=1,sizeg
            if(g(i)==numspec) then
                loca=i
                exit
            end if

        enddo
 

end subroutine findfirstreal

!!!!!!!!!!!!!!!!!!!!!!!!!!!!!!!!!!!!!!!!!!!!!!!!!!!!!!!!!!!!!!!!!!!!!!!!!!!!!!!!!!!!!!!!!!!!!!!
!
!SUBROUTINE FINDFIRST - finds the first entry equal to a specified number
!
subroutine findfirst(g,sizeg,numspec,loca)
        integer  :: sizeg
        integer  :: i,numspec,loca
        integer, dimension(sizeg)   :: g

        loca=0
        do i=1,sizeg
            if(g(i)==numspec) then
                loca=i
                exit
            end if

        enddo


end subroutine findfirst

!!!!!!!!!!!!!!!!!!!!!!!!!!!!!!!!!!!!!!!!!!!!!!!!!!!!!!!!!!!!!!!!!!!!!!!!!!!!!!!!!!!!!!!!!!!!!!!
!
!SUBROUTINE FIND10 - finds the first multiple of 10 greater than a given number
!
subroutine find10(numint,ans)
        double precision  :: numint
        integer  :: i,ans,intnumint

        ans=0
        intnumint=ceiling(numint/10)  
        do i=1,intnumint
            if(numint<i*10) then
                ans=i*10
                exit
            end if

        enddo
 
        if(ans==0) write(*,*) 'Problem: did not find correct multiple of 10'
 

end subroutine find10

!!!!!!!!!!!!!!!!!!!!!!!!!!!!!!!!!!!!!!!!!!!!!!!!!!!!!!!!!!!!!!!!!!!!!!!!!!!!!!!!!!!!!!!!!!!!!!!
!
!SUBROUTINE FINDFIRSTINEQ - finds the first entry greater than a specified number
!
subroutine findfirstineq(g,sizeg,numspec,loca)
        integer  :: sizeg
        integer  :: i,numspec,loca
        integer, dimension(sizeg)   :: g

        loca=0
        do i=1,sizeg
            if(g(i)>numspec) then
                loca=i
                exit
            end if

        enddo
 

end subroutine findfirstineq

!!!!!!!!!!!!!!!!!!!!!!!!!!!!!!!!!!!!!!!!!!!!!!!!!!!!!!!!!!!!!!!!!!!!!!!!!!!!!!!!!!!!!!!!!!!!!!!
!
!SUBROUTINE FINDINTINEQ - finds number of entries in vector g greater than intspec
!
subroutine findintineq(g,sizeg,intspec,sizegnew)
        integer  :: sizeg,sizegnew
        integer  :: i,countg,intspec
        integer, dimension(sizeg)   :: g


        countg=0

        do i=1,sizeg
            if(g(i)>intspec) then
                countg=countg+1
                ! gnew(countg) = i
            end if

        enddo

        sizegnew=countg
 

end subroutine findintineq



end program macrolysis<|MERGE_RESOLUTION|>--- conflicted
+++ resolved
@@ -229,19 +229,11 @@
 !!          2 : bound to degraded fiber aka macro-unbound (V(2,j)==0 & 0 < t_wait < t & forcedunbdbydeg(j)==1)
 !!          3 : bound to fiber degradation product aka micro-unbound (V(2,j)==0 & 0 < t_wait < t & forcedunbdbydeg(j)==0)
 !!      }
-<<<<<<< HEAD
-character(30) :: m_bind_time_format = '(f0.9, a, i0, a, i0, a, i0)'
-
-!! BRAD 2024-02-02:
-!!      Format: simulation time (t), fiber index (j), new degrade time (t_degrade)
-character(30) :: f_deg_list_format = '(f0.9, a, i0, a, f0.9)'
-=======
 character(30) :: m_bind_time_format = '(f0.15, a, i0, a, i0, a, i0)'
 
 !! BRAD 2024-02-02:
 !!      Format: simulation time (t), fiber index (j), new degrade time (t_degrade)
 character(30) :: f_deg_list_format = '(f0.15, a, i0, a, f0.15)'
->>>>>>> cf6e0254
 
 
 !! BRAD 2023-02-02
@@ -964,17 +956,11 @@
 !!                  Fixed 'passerby molecule' bug
                 if(V(2,j)==1.and.t_degrade(V(1,j))<t) then
                     V(2,j)=0 !set the molecule's bound state to "unbound", even though we're imagining it still bound to FDP
-<<<<<<< HEAD
-!! BRAD 2023-04-13: Change macro-unbound wait time to remaining leave time. 
-!!                  That is, the molecule will be restricted in its movement and binding until it would have unbound (if the fiber hadn't degraded first)
-                    t_wait(j)=t_leave(j)
-=======
 !! BRAD 2023-11-24: Keep macro-unbound wait time as "average wait time". 
 !                    t_wait(j)=t+avgwait-tstep/2
 !! BRAD 2023-04-13: Change macro-unbound wait time to remaining leave time. 
 !!                  That is, the molecule will be restricted in its movement and binding until it would have unbound (if the fiber hadn't degraded first)
                     t_wait(j)=t_leave(j)                    
->>>>>>> cf6e0254
                     t_leave(j)=0
                     !also find the new binding time for this molecule !FOLLOWING LINE ADDED 4/21/2011:
                     bind(j)=0  !because the molecule can never rebind to a degraded edge
